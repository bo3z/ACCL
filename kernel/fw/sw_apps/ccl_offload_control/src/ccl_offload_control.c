/*******************************************************************************
#  Copyright (C) 2021 Xilinx, Inc
#
#  Licensed under the Apache License, Version 2.0 (the "License");
#  you may not use this file except in compliance with the License.
#  You may obtain a copy of the License at
#
#      http://www.apache.org/licenses/LICENSE-2.0
#
#  Unless required by applicable law or agreed to in writing, software
#  distributed under the License is distributed on an "AS IS" BASIS,
#  WITHOUT WARRANTIES OR CONDITIONS OF ANY KIND, either express or implied.
#  See the License for the specific language governing permissions and
#  limitations under the License.
#
# *******************************************************************************/

#include "xparameters.h"
#include "ccl_offload_control.h"
#include "mb_interface.h"
#include "microblaze_interrupts_i.h"
#include <setjmp.h>
#define MAX_DMA_TAGS 16

static volatile int 		 use_tcp = 1;
static jmp_buf 				 excp_handler;
static volatile int 		 dma_tag;
static volatile unsigned int next_rx_tag 	 = 0;
static volatile unsigned int num_rx_enqueued = 0;
static volatile unsigned int timeout 	 	 = 1 << 28;
static volatile unsigned int dma_tag_lookup [MAX_DMA_TAGS]; //index of the spare buffer that has been issued with that dma tag. -1 otherwise
<<<<<<< HEAD
static volatile	unsigned int dma_transaction_size = DMA_MAX_BTT;
static compressor            comp;
=======
static volatile	unsigned int dma_transaction_size 	= DMA_MAX_BTT;
static volatile unsigned int max_dma_in_flight 		= DMA_MAX_TRANSACTIONS;

>>>>>>> 56cdf66f

unsigned int enqueue_rx_buffers(void);
int  dequeue_rx_buffers(void);

//IRQ CTRL

//enable interrupts from interrupt controller
static inline void enable_irq(){
	//set master enable register  MER
	Xil_Out32(IRQCTRL_BASEADDR + IRQCTRL_MASTER_ENABLE_REGISTER_OFFSET, IRQCTRL_MASTER_ENABLE_REGISTER_HARDWARE_INTERRUPT_ENABLE|IRQCTRL_MASTER_ENABLE_REGISTER_MASTER_ENABLE);
}
//disable interrupts from interrupt controller
static inline void disable_irq(){
	//set interrupt enable register IER with correct mask
	//unset master enable register  MER
	Xil_Out32(IRQCTRL_BASEADDR + IRQCTRL_MASTER_ENABLE_REGISTER_OFFSET, 0);
}

// set interrupt controller
// mask:
// IRQCTRL_TIMER_ENABLE              0x0001
// IRQCTRL_DMA0_CMD_QUEUE_EMPTY      0x0002
// IRQCTRL_DMA0_STS_QUEUE_NON_EMPTY  0x0004
static inline void set_irq(int mask){
	//set interrupt enable register IER with correct mask
	Xil_Out32(IRQCTRL_BASEADDR + IRQCTRL_INTERRUPT_ENABLE_REGISTER_OFFSET, mask);
}

// set interrupt controller
// mask:
// IRQCTRL_TIMER_ENABLE              0x0001
// IRQCTRL_DMA0_CMD_QUEUE_EMPTY      0x0002
// IRQCTRL_DMA0_STS_QUEUE_NON_EMPTY  0x0004
static inline void setup_irq(int mask){
	disable_irq();
	//set INTERRUPT_ENABLE_REGISTER IER with correct mask
	set_irq(mask);
	enable_irq();
}

// acknowledge irq complete
// mask:
// IRQCTRL_TIMER_ENABLE              0x0001
// IRQCTRL_DMA0_CMD_QUEUE_EMPTY      0x0002
// IRQCTRL_DMA0_STS_QUEUE_NON_EMPTY  0x0004
static inline void ack_irq(int mask){
	//set INTERRUPT_ACKNOWLEDGE_REGISTER IER with the mask
	Xil_Out32(IRQCTRL_BASEADDR + IRQCTRL_INTERRUPT_ACKNOWLEDGE_REGISTER_OFFSET, mask);
}

//gets INTERRUPT_PENDING_REGISTER 
// that holds a 1 in bit i-esim means a that interrupt i-esim occurred  
static inline int get_irq(void){
	return Xil_In32(IRQCTRL_BASEADDR + IRQCTRL_INTERRUPT_PENDING_REGISTER_OFFSET);
}

//AXI Timer

//creates a timeout that will interrupt the MB code execution 
static inline void start_timeout(unsigned int time){
	//1. set timer load register x(TLRx) with time so that TIMING_INTERVAL = (TLRx + 2) * AXI_CLOCK_PERIOD
	//2. load timer register
	//3. set counter enable/down/non-autoreload/interrupt enable/clear load /generate mode
	Xil_Out32(TIMER_BASEADDR + TIMER0_LOAD_REGISTER_OFFSET, time);
	Xil_Out32(TIMER_BASEADDR + TIMER0_CONTROL_AND_STATUS_REGISTER_OFFSET, CONTROL_AND_STATUS_REGISTER_LOAD_TIMER_MASK);
	Xil_Out32(TIMER_BASEADDR + TIMER0_CONTROL_AND_STATUS_REGISTER_OFFSET, CONTROL_AND_STATUS_REGISTER_ENABLE_MASK | CONTROL_AND_STATUS_REGISTER_INTERRUPT_ENABLE_MASK | CONTROL_AND_STATUS_REGISTER_UP_DOWN_MASK);
}

//cancel the timeout
static inline void cancel_timeout(){
	//1. set counter disable/interrupt disable
	Xil_Out32(TIMER_BASEADDR + TIMER0_CONTROL_AND_STATUS_REGISTER_OFFSET, CONTROL_AND_STATUS_REGISTER_INTERRUPT_MASK);
}

//clear timer interrupt
static inline void clear_timer_interrupt(){
	Xil_Out32(TIMER_BASEADDR + TIMER0_CONTROL_AND_STATUS_REGISTER_OFFSET, CONTROL_AND_STATUS_REGISTER_INTERRUPT_MASK);
}

//creates a timeout that will interrupt the MB code execution 
static inline void start_timer1(){
	unsigned int init_time = 0;
	//1. set timer load register x(TLRx) with 0 
	//2. load timer register
	//3. set counter enable/down/non-autoreload/interrupt enable/clear load /generate mode
	Xil_Out32(TIMER_BASEADDR + TIMER1_LOAD_REGISTER_OFFSET, init_time);
	Xil_Out32(TIMER_BASEADDR + TIMER1_CONTROL_AND_STATUS_REGISTER_OFFSET, CONTROL_AND_STATUS_REGISTER_LOAD_TIMER_MASK);
	Xil_Out32(TIMER_BASEADDR + TIMER1_CONTROL_AND_STATUS_REGISTER_OFFSET, CONTROL_AND_STATUS_REGISTER_ENABLE_MASK );
}

static inline unsigned int read_timer1(){
	return Xil_In32(TIMER_BASEADDR + TIMER1_COUNTER_REGISTER_OFFSET);
}

//ARITH

//for hls ip protocols https://www.xilinx.com/html_docs/xilinx2020_2/vitis_doc/managing_interface_synthesis.html#qls1539734256651__ae476333
void start_arith(unsigned int byte_count, unsigned int function, unsigned use_repeat) {
	//get number of 512b/64B transfers corresponding to byte_count
	unsigned int num_dma_transfers 			= (unsigned int)( byte_count / dma_transaction_size);
	unsigned int bytes_tail 				= byte_count % dma_transaction_size;
	unsigned int quad_word_per_dma_transfer = (unsigned int)((dma_transaction_size+63)/64);
	unsigned int quad_word_per_tail			= (unsigned int)((bytes_tail+63)/64);
	unsigned int quad_word_stream_transfers = num_dma_transfers * quad_word_per_dma_transfer + quad_word_per_tail;
	Xil_Out32(ARITH_BASEADDR+0x10, quad_word_stream_transfers);
	Xil_Out32(ARITH_BASEADDR+0x18, function);
	SET(ARITH_BASEADDR, CONTROL_START_MASK | (use_repeat == 1 ? CONTROL_REPEAT_MASK : 0) );
}

static inline void stop_arith() {
	CLR(ARITH_BASEADDR, CONTROL_START_MASK | CONTROL_REPEAT_MASK);
}

static inline int arith_is_idle() {
	return Xil_In32(ARITH_BASEADDR) & CONTROL_IDLE_MASK ;
}

static inline int arith_is_ready() {
	return Xil_In32(ARITH_BASEADDR) & CONTROL_START_MASK ;
}

static inline void arith_disable_auto_repeat() {
	CLR(ARITH_BASEADDR, CONTROL_REPEAT_MASK);
}

static inline void wait_arith(){
	//wait for arithmetich unit to finish
	for(unsigned int count=0; !arith_is_idle() ; count++){
		if(count > timeout)
			longjmp(excp_handler, ARITH_ERROR);
	}
}

static inline int arith_number_of_bytes_per(unsigned int function){
	switch (function)
	{
		case ARITH_fp:
			return 4;
		case ARITH_dp:
			return 8;
		case ARITH_i32:
			return 4;
		case ARITH_i64:
			return 8;
	}
	return -1;
}

static inline void setup_compression(compressor comp, int direction){
	Xil_Out32(GPIO_ARITH_BASEADDR, comp.tdest_arith_op0);//DATA1 reg
	Xil_Out32(GPIO_ARITH_BASEADDR+8, comp.tdest_arith_op1);//DATA2 reg
	if(direction == 0){
		Xil_Out32(GPIO_CONV_BASEADDR, comp.tdest_conv_down);//DATA1 reg
	} else {
		Xil_Out32(GPIO_CONV_BASEADDR, comp.tdest_conv_up);//DATA1 reg
	}
}

void stream_isr(void) {
	int n_enqueued;
	int irq_mask;
	int irq = get_irq();
	if (irq & IRQCTRL_TIMER_ENABLE){
		clear_timer_interrupt();
	}
	if (irq & (use_tcp ?  IRQCTRL_DMA2_STS_QUEUE_NON_EMPTY : IRQCTRL_DMA0_STS_QUEUE_NON_EMPTY) ){
		dequeue_rx_buffers();
	} 

	start_timer1();
	n_enqueued = enqueue_rx_buffers();
	Xil_Out32(TIME_TO_ACCESS_EXCH_MEM, read_timer1());
	
	if ( n_enqueued == 0 && ((irq & (use_tcp ? IRQCTRL_DMA2_CMD_QUEUE_EMPTY : IRQCTRL_DMA0_CMD_QUEUE_EMPTY) ) || (irq & IRQCTRL_TIMER_ENABLE)) )
	{   //if no spare buffer is present in the cmd queue disable irq_from empty CMD queue as it could lead to starvation
		irq_mask = (use_tcp ? IRQCTRL_DMA2_STS_QUEUE_NON_EMPTY: IRQCTRL_DMA0_STS_QUEUE_NON_EMPTY) | IRQCTRL_TIMER_ENABLE;
		setup_irq(irq_mask);
		start_timeout(100000);
	}else{
		irq_mask = (use_tcp ? IRQCTRL_DMA2_STS_QUEUE_NON_EMPTY: IRQCTRL_DMA0_STS_QUEUE_NON_EMPTY) | (use_tcp ? IRQCTRL_DMA2_CMD_QUEUE_EMPTY: IRQCTRL_DMA0_CMD_QUEUE_EMPTY);
		setup_irq(irq_mask);
		cancel_timeout();
	}
	ack_irq(irq);
}
//DMA functions

//issue a dma command 
static inline void dma_cmd_addrh_addrl(unsigned int channel, unsigned int btt, unsigned int addrh, unsigned int addrl, unsigned int tag){
	putd(channel, 0xC0800000 | btt); // 31=DRR 30=EOF 29-24=DSA 23=Type 22-0=BTT
	putd(channel, addrl);
	putd(channel, addrh);
	cputd(channel, 0x2000 | tag); 	 // 15-12=xCACHE 11-8=xUSER 7-4=RSVD 3-0=TAG
}

//start a DMA operations on a specific channel
static inline void dma_cmd(unsigned int channel, unsigned int btt, uint64_t addr, unsigned int tag) {
	unsigned int addrl = addr & 0xFFFFFFFF;
	unsigned int addrh = (addr >> 32) & 0xFFFFFFFF;

	dma_cmd_addrh_addrl( channel,  btt, addrh, addrl, tag);
}

static inline void dma_cmd_without_EOF(unsigned int channel, unsigned int btt, uint64_t addr, unsigned int tag) {
	unsigned int addrl = addr & 0xFFFFFFFF;
	unsigned int addrh = (addr >> 32) & 0xFFFFFFFF;

	putd(channel, 0x80800000 | btt); // 31=DRR 30=EOF 29-24=DSA 23=Type 22-0=BTT
	putd(channel, addrl);
	putd(channel, addrh);
	cputd(channel, 0x2000 | tag); 	 // 15-12=xCACHE 11-8=xUSER 7-4=RSVD 3-0=TAG
}

//check DMA status and in case recalls the exception handler
void check_DMA_status(unsigned int status, unsigned int expected_btt, unsigned int tag, unsigned int indeterminate_btt_mode_active){
	// 3-0 TAG 
	// 4 INTERNAL 	ERROR usually a btt=0 trigger this
	// 5 DECODE 	ERROR address decode error timeout
	// 6 SLAVE 		ERROR DMA encountered a slave reported error
	// 7 OKAY		the associated transfer command has been completed with the OKAY response on all intermediate transfers.	 
	if ((status & 0x000f) != tag ){
		longjmp(excp_handler, DMA_MISMATCH_ERROR);
	}
	if ( status & 0x0010){
		longjmp(excp_handler, DMA_INTERNAL_ERROR);
	}
	if ( status & 0x0020){
		longjmp(excp_handler, DMA_DECODE_ERROR);
	}
	if ( status & 0x0040){
		longjmp(excp_handler, DMA_SLAVE_ERROR);
	}
	if ( !(status & 0x0080)){
		longjmp(excp_handler, DMA_NOT_OKAY_ERROR);
	}
	if(indeterminate_btt_mode_active==1){
		//30-8 		BYTES received
		//31 		END OF PACKET indicates that S2MM received a TLAST 
		if ( !(status & 0x80000000)){
			longjmp(excp_handler, DMA_NOT_END_OF_PACKET_ERROR);
		}

		if ( ( (status & 0x7FFFFF00) >> 8) != expected_btt ){
			longjmp(excp_handler, DMA_NOT_EXPECTED_BTT_ERROR);
		}
	}
}

//AXIS SWITCH management

//configure a acis switch path from a source to a destination
//PG085 page 26
//config registers start at 0x40
static inline void set_switch_datapath(unsigned int base, unsigned int src, unsigned int dst) {
	Xil_Out32(base+0x40+4*dst, src);
}

//disable a axis switch master output port
//PG085 page 26
//config registers start at 0x40
static inline void disable_switch_datapath(unsigned int base, unsigned int dst) {
	Xil_Out32(base+0x40+4*dst, 0x80000000);
}
//procedure to apply configurations of axis switch
//PG085 page 26
static inline void apply_switch_config(unsigned int base) {
	//update registers
	Xil_Out32(base, 2);
	//wait for the switch to come back online and clear control register
	unsigned int count = 0;
	while(Xil_In32(base) != 0){
		if(timeout != 0 && count >= timeout )
			longjmp(excp_handler, CONFIG_SWITCH_ERROR);
		count ++;
	}
}

//configure the switches for various scenarios:
//1 == DATAPATH_DMA_LOOPBACK	 : DMA1 RX -> DMA1 TX   (DMA Loopback)
//2 == DATAPATH_DMA_REDUCTION	 : DMA0 RX -> Arith Op0 (DMA Reduction)
//   							   DMA1 RX -> Arith Op1 
//   							   Arith Res -> DMA1 TX 
//3 == DATAPATH_OFFCHIP_TX_UDP   : DMA1 RX -> UDP TX (UDP packetizer)    (Direct Off-chip TX)
//4 == DATAPATH_OFFCHIP_TX_TCP   : DMA1 RX -> TCP TX (TCP packetizer)    (Direct Off-chip TX)
//5 == DATAPATH_OFFCHIP_UDP_REDUCTION: 	DMA0 RX -> Arith Op0 (Reduced Off-chip TX)
//   									DMA1 RX -> Arith Op1 
//   									Arith Res -> UDP TX(UDP packetizer)
//6 == DATAPATH_OFFCHIP_TCP_REDUCTION: 	DMA0 RX -> Arith Op0 (Reduced Off-chip TX)
//   									DMA1 RX -> Arith Op1 
//   									Arith Res -> TCP TX (TCP packetizer)
//7 == DATAPATH_DMA_EXT_LOOPBACK:		DMA0_RX -> M_EXT_KRNL (TX)
//										S_EXT_KRNL (RX) -> DMA1_TX
//there's a subswitch that is specific for reduce:
// you can select where to redirect operands to internal or external arithmetic unit 
//									result from  "             "          "       " 
// ARITH_NONE leaves the current arithmetic switch configuration 
void cfg_switch(unsigned int scenario, unsigned int arith) {
	switch (scenario)
	{
		case DATAPATH_DMA_LOOPBACK:
			set_switch_datapath(MAIN_SWITCH_BASEADDR, MAIN_SWITCH_S_DMA1_RX, MAIN_SWITCH_M_DMA1_TX);
			disable_switch_datapath(MAIN_SWITCH_BASEADDR, MAIN_SWITCH_M_ARITH_OP0);
			disable_switch_datapath(MAIN_SWITCH_BASEADDR, MAIN_SWITCH_M_ARITH_OP1);
			disable_switch_datapath(MAIN_SWITCH_BASEADDR, MAIN_SWITCH_M_UDP_TX);
			disable_switch_datapath(MAIN_SWITCH_BASEADDR, MAIN_SWITCH_M_TCP_TX);
			disable_switch_datapath(MAIN_SWITCH_BASEADDR, MAIN_SWITCH_M_EXT_KRNL);			
			break;
		case DATAPATH_DMA_REDUCTION:
			set_switch_datapath(MAIN_SWITCH_BASEADDR, MAIN_SWITCH_S_DMA0_RX, MAIN_SWITCH_M_ARITH_OP0);
			set_switch_datapath(MAIN_SWITCH_BASEADDR, MAIN_SWITCH_S_DMA1_RX, MAIN_SWITCH_M_ARITH_OP1);
			set_switch_datapath(MAIN_SWITCH_BASEADDR, MAIN_SWITCH_S_ARITH_RES, MAIN_SWITCH_M_DMA1_TX);
			disable_switch_datapath(MAIN_SWITCH_BASEADDR, MAIN_SWITCH_M_UDP_TX);
			disable_switch_datapath(MAIN_SWITCH_BASEADDR, MAIN_SWITCH_M_TCP_TX);
			disable_switch_datapath(MAIN_SWITCH_BASEADDR, MAIN_SWITCH_M_EXT_KRNL);	
			break;
		case DATAPATH_OFFCHIP_TX_UDP:
			set_switch_datapath(MAIN_SWITCH_BASEADDR, MAIN_SWITCH_S_DMA1_RX, MAIN_SWITCH_M_UDP_TX);
			disable_switch_datapath(MAIN_SWITCH_BASEADDR, MAIN_SWITCH_M_ARITH_OP0);
			disable_switch_datapath(MAIN_SWITCH_BASEADDR, MAIN_SWITCH_M_ARITH_OP1);
			disable_switch_datapath(MAIN_SWITCH_BASEADDR, MAIN_SWITCH_M_DMA1_TX);
			disable_switch_datapath(MAIN_SWITCH_BASEADDR, MAIN_SWITCH_M_TCP_TX);
			disable_switch_datapath(MAIN_SWITCH_BASEADDR, MAIN_SWITCH_M_EXT_KRNL);	
			break;
		case DATAPATH_OFFCHIP_TX_TCP:
			set_switch_datapath(MAIN_SWITCH_BASEADDR, MAIN_SWITCH_S_DMA1_RX, MAIN_SWITCH_M_TCP_TX);
			disable_switch_datapath(MAIN_SWITCH_BASEADDR, MAIN_SWITCH_M_ARITH_OP0);
			disable_switch_datapath(MAIN_SWITCH_BASEADDR, MAIN_SWITCH_M_ARITH_OP1);
			disable_switch_datapath(MAIN_SWITCH_BASEADDR, MAIN_SWITCH_M_DMA1_TX);
			disable_switch_datapath(MAIN_SWITCH_BASEADDR, MAIN_SWITCH_M_UDP_TX);
			disable_switch_datapath(MAIN_SWITCH_BASEADDR, MAIN_SWITCH_M_EXT_KRNL);	
			break;
		case DATAPATH_OFFCHIP_UDP_REDUCTION:
			set_switch_datapath(MAIN_SWITCH_BASEADDR, MAIN_SWITCH_S_DMA0_RX, MAIN_SWITCH_M_ARITH_OP0);
			set_switch_datapath(MAIN_SWITCH_BASEADDR, MAIN_SWITCH_S_DMA1_RX, MAIN_SWITCH_M_ARITH_OP1);
			set_switch_datapath(MAIN_SWITCH_BASEADDR, MAIN_SWITCH_S_ARITH_RES, MAIN_SWITCH_M_UDP_TX);
			disable_switch_datapath(MAIN_SWITCH_BASEADDR, MAIN_SWITCH_M_DMA1_TX);
			disable_switch_datapath(MAIN_SWITCH_BASEADDR, MAIN_SWITCH_M_TCP_TX);
			disable_switch_datapath(MAIN_SWITCH_BASEADDR, MAIN_SWITCH_M_EXT_KRNL);	
			break;
		case DATAPATH_OFFCHIP_TCP_REDUCTION:
			set_switch_datapath(MAIN_SWITCH_BASEADDR, MAIN_SWITCH_S_DMA0_RX, MAIN_SWITCH_M_ARITH_OP0);
			set_switch_datapath(MAIN_SWITCH_BASEADDR, MAIN_SWITCH_S_DMA1_RX, MAIN_SWITCH_M_ARITH_OP1);
			set_switch_datapath(MAIN_SWITCH_BASEADDR, MAIN_SWITCH_S_ARITH_RES, MAIN_SWITCH_M_TCP_TX);
			disable_switch_datapath(MAIN_SWITCH_BASEADDR, MAIN_SWITCH_M_DMA1_TX);
			disable_switch_datapath(MAIN_SWITCH_BASEADDR, MAIN_SWITCH_M_UDP_TX);
			disable_switch_datapath(MAIN_SWITCH_BASEADDR, MAIN_SWITCH_M_EXT_KRNL);	
			break;
		case DATAPATH_DMA_EXT_LOOPBACK:
			set_switch_datapath(MAIN_SWITCH_BASEADDR, MAIN_SWITCH_S_DMA0_RX, MAIN_SWITCH_M_EXT_KRNL);
			set_switch_datapath(MAIN_SWITCH_BASEADDR, MAIN_SWITCH_S_EXT_KRNL, MAIN_SWITCH_M_DMA1_TX);
			disable_switch_datapath(MAIN_SWITCH_BASEADDR, MAIN_SWITCH_M_ARITH_OP0);
			disable_switch_datapath(MAIN_SWITCH_BASEADDR, MAIN_SWITCH_M_ARITH_OP1);
			disable_switch_datapath(MAIN_SWITCH_BASEADDR, MAIN_SWITCH_M_TCP_TX);
			disable_switch_datapath(MAIN_SWITCH_BASEADDR, MAIN_SWITCH_M_UDP_TX);
			break;//TODO: add DATAPATH_OFFCHIP_RX
		default:
			return;
	}
	apply_switch_config(MAIN_SWITCH_BASEADDR);
	switch (arith)
	{
		case ARITH_EXTERNAL:
			set_switch_datapath(ARITH_SWITCH_BASEADDR, ARITH_SWITCH_S_OP0, ARITH_SWITCH_M_EXT_OP0);
			set_switch_datapath(ARITH_SWITCH_BASEADDR, ARITH_SWITCH_S_OP1, ARITH_SWITCH_M_EXT_OP1);
			set_switch_datapath(ARITH_SWITCH_BASEADDR, ARITH_SWITCH_S_EXT_RES, ARITH_SWITCH_M_RES);
			disable_switch_datapath(ARITH_SWITCH_BASEADDR, ARITH_SWITCH_M_INT_OP0);
			disable_switch_datapath(ARITH_SWITCH_BASEADDR, ARITH_SWITCH_M_INT_OP1);
			break;
		case ARITH_INTERNAL:
			set_switch_datapath(ARITH_SWITCH_BASEADDR, ARITH_SWITCH_S_OP0, ARITH_SWITCH_M_INT_OP0);
			set_switch_datapath(ARITH_SWITCH_BASEADDR, ARITH_SWITCH_S_OP1, ARITH_SWITCH_M_INT_OP1);
			set_switch_datapath(ARITH_SWITCH_BASEADDR, ARITH_SWITCH_S_INT_RES, ARITH_SWITCH_M_RES);
			disable_switch_datapath(ARITH_SWITCH_BASEADDR, ARITH_SWITCH_M_EXT_OP0);
			disable_switch_datapath(ARITH_SWITCH_BASEADDR, ARITH_SWITCH_M_EXT_OP1);
			break;
		case ARITH_NONE:
			return;
		default:
			break;
	}
	apply_switch_config(ARITH_SWITCH_BASEADDR);
}

//retrieves the communicator
static inline communicator find_comm(unsigned int adr){
	communicator ret;
	ret.size 		= Xil_In32(adr);
	ret.local_rank 	= Xil_In32(adr+4);
	if(ret.size != 0 && ret.local_rank < ret.size){
		ret.ranks = (comm_rank*)(adr+8);
	} else {
		ret.size = 0;
		ret.local_rank = 0;
		ret.ranks = NULL;
	}
	return ret;
}

<<<<<<< HEAD
//retrieves the compressor
compressor find_compressor(unsigned int adr){
	compressor ret;
	unsigned int tdest = Xil_In32(adr);
	ret.tdest_arith_op0 = tdest && 0xff;
	ret.tdest_arith_op1 = tdest>>8 && 0xff;
	ret.tdest_conv_down = tdest>>16 && 0xff;
	ret.tdest_conv_up = tdest>>24 && 0xff;
	ret.compression_ratio = Xil_In32(adr+4);
	return ret;
=======
//Packetizer/Depacketizer

static inline void start_packetizer(uint64_t base_addr,unsigned int max_pktsize) {
	//get number of 512b/64B transfers corresponding to max_pktsize
	unsigned int max_pkt_transfers = (max_pktsize+63)/64;
	Xil_Out32(	base_addr +0x10	, max_pkt_transfers);
	SET(		base_addr, CONTROL_REPEAT_MASK | CONTROL_START_MASK);
}

static inline void start_depacketizer(uint64_t base_addr) {
	SET(		base_addr, CONTROL_REPEAT_MASK | CONTROL_START_MASK );
>>>>>>> 56cdf66f
}

//create the instructions for packetizer to send a message. Those infos include, among the others the message header.
unsigned int start_packetizer_message(communicator* world, unsigned int dst_rank, unsigned int len, unsigned int tag){
	unsigned int src_rank, sequence_number, dst, net_tx, curr_len, i;
	unsigned int transmitted = 0; 
	//prepare header arguments
	
	src_rank 		= world->local_rank;
	sequence_number = world->ranks[dst_rank].outbound_seq;
	if (use_tcp){
		dst 			= world->ranks[dst_rank].session; 
		net_tx 			= CMD_TCP_TX; 
	}else{
		dst		 		= world->ranks[dst_rank].port; 
		net_tx		 	= CMD_UDP_TX; 
	}
	//enqueue message headers
	for(i=0; len > 0 && i < max_dma_in_flight; i++){
		sequence_number++;

		if(len > dma_transaction_size)
			curr_len = dma_transaction_size;
		else
			curr_len = len;

		putd(net_tx, dst); 
		putd(net_tx, curr_len);
		putd(net_tx, tag);
		putd(net_tx, src_rank);
		cputd(net_tx,sequence_number);
		len 		-= curr_len;
		transmitted += curr_len;
	}
	return i;
}

//check that packetizer has finished processing every packet it was supposed to.
static inline void ack_packetizer(communicator * world, unsigned int dst_rank,unsigned int num_msg){
	unsigned int count, ack_seq_num;
	unsigned int packetizer_sts_stream = use_tcp ? STS_TCP_PKT : STS_UDP_PKT;
	while(num_msg > 0){

		for(count=0; tngetd(packetizer_sts_stream); count++){
			if(count > timeout){
				longjmp(excp_handler, PACK_TIMEOUT_STS_ERROR);
			}
		}
		ack_seq_num = getd(packetizer_sts_stream);
		if(	world->ranks[dst_rank].outbound_seq+1 == ack_seq_num){
			world->ranks[dst_rank].outbound_seq+=1;
		} else{
			longjmp(excp_handler, PACK_SEQ_NUMBER_ERROR);
		}
		num_msg -=1;
	}
}

//TCP connection management

//establish connection with every other rank in the communicator
int openCon (unsigned int comm)
{
	unsigned int session 	= 0;
	unsigned int dst_ip 	= 0;
	unsigned int dst_port 	= 0;
	unsigned int success	= 0;
	int ret = 0;

	unsigned int cur_rank_ip	= 0;
	unsigned int cur_rank_port 	= 0;
	//find communicator
	communicator world 		= find_comm(comm);

	unsigned int size 		= world.size;
	unsigned int local_rank = world.local_rank;

	//open connection to all the ranks except for the local rank
	for (int i = 0; i < size; i++)
	{
		if (i != local_rank)
		{
			cur_rank_ip 	= world.ranks[i].ip;
			cur_rank_port 	= world.ranks[i].port;
			//send open connection request to the packetizer
			putd(CMD_TCP_CON, cur_rank_ip);
			putd(CMD_TCP_CON, cur_rank_port);
		}
	}
	ret = COLLECTIVE_OP_SUCCESS;
	//wait until the connections status are all returned
	for (int i = 0; i < size -1 ; i++)
	{	
		//ask: tngetd or the stack will return a non-success? 
		session 	= getd(STS_TCP_CON);
		dst_ip 		= getd(STS_TCP_CON);
		dst_port 	= getd(STS_TCP_CON);
		success 	= getd(STS_TCP_CON);

		if (success)
		{
			//store the session ID into corresponding rank
			for (int j = 0; j < size ; ++j)
			{
				cur_rank_ip 	= world.ranks[j].ip;
				cur_rank_port 	= world.ranks[j].port;
				if ((dst_ip == cur_rank_ip) && (dst_port == cur_rank_port))
				{
					world.ranks[j].session = session;
					break;
				}
			}
		}
		else
		{
			ret = OPEN_COM_NOT_SUCCEEDED;
		}
	}
	return ret;
}
//open local port for listening
int openPort(unsigned int comm)
{
	int success = 0;
	//find communicator
	communicator world = find_comm(comm);

	//open port with only the local rank
	putd(CMD_TCP_PORT, world.ranks[world.local_rank].port);
	success = getd(STS_TCP_PORT);

	if (success)
		return COLLECTIVE_OP_SUCCESS;
	else
		return OPEN_PORT_NOT_SUCCEEDED;

}
//function that was supposed to openPort AND to openCon. 
//Since at this level we are not sure the other ccl_offlaod instances have open their port 
//this function is not working.
int init_connection (unsigned int comm)
{
	int ret_openPort 	= openPort(comm);
	int ret_openCon 	= openCon(comm);

	int retval = (ret_openPort | ret_openCon);

	return retval;
}

static inline unsigned int segment(unsigned int number_of_bytes,unsigned int segment_size){
	return  (number_of_bytes + segment_size - 1) / segment_size;
} 

//DMA0/2 TX management 

//enques cmd from DMA that receives from network stack. 
//RX address queue management
//maintaint a list of N buffers in device memory
//queue those buffers for receives
unsigned int enqueue_rx_buffers(void){
	unsigned int nbufs = Xil_In32(RX_BUFFER_COUNT_OFFSET);
	rx_buffer *rx_buf_list = (rx_buffer*)(RX_BUFFER_COUNT_OFFSET+4);
	unsigned int ret = 0, cmd_queue;
	int i,new_dma_tag;
	cmd_queue = use_tcp ? CMD_DMA2_TX : CMD_DMA0_TX;
	for(i=0; i<nbufs; i++){
		//if((rx_buf_list[i].enqueued == 1) && (rx_buf_list[i].dma_tag == next_rx_tag)) return;
		if(num_rx_enqueued >= 16) return ret;
		if(rx_buf_list[i].status   != STATUS_IDLE) continue;
		//found a spare buffer to enqueue 
		//look for a new dma tag
		for(new_dma_tag=0; new_dma_tag < MAX_DMA_TAGS && dma_tag_lookup[new_dma_tag] != -1; new_dma_tag++);
		//new_dma_tag now holds the new dma tag to use
		if( new_dma_tag >= MAX_DMA_TAGS) return ret; //but something probably wrong in num_rx_enqueued
	
		//whatever we find now we can enqueue
		dma_cmd_addrh_addrl(cmd_queue, DMA_MAX_BTT, rx_buf_list[i].addrh, rx_buf_list[i].addrl, new_dma_tag);
		rx_buf_list[i].status 	= STATUS_ENQUEUED;
		rx_buf_list[i].dma_tag 	= new_dma_tag;
		dma_tag_lookup[new_dma_tag] = i;
		//next_rx_tag = (next_rx_tag + 1) & 0xf;
		num_rx_enqueued++;
		ret ++;
	}

	return ret;
}

//dequeue sts from DMA that receives from network stack. 
int dequeue_rx_buffers(void){
	//test if rx channel is non-empty and if so, read it
	unsigned int invalid, status, dma_tag, dma_tx_id, net_rx_id,count = 0;
	int spare_buffer_idx;
	unsigned int nbufs = Xil_In32(RX_BUFFER_COUNT_OFFSET);
	rx_buffer *rx_buf_list = (rx_buffer*)(RX_BUFFER_COUNT_OFFSET+4);
	if(use_tcp){
		dma_tx_id = STS_DMA2_TX;
		net_rx_id = STS_TCP_RX;
	}else{
		dma_tx_id = STS_DMA0_TX;
		net_rx_id = STS_UDP_RX;
	}

	do {
		if(timeout != 0 && count >= timeout )
			longjmp(excp_handler, DEQUEUE_BUFFER_TIMEOUT_ERROR);
		count ++;
		invalid = tngetd(dma_tx_id); 
		if(invalid == 0){
			count = 0;
			status = getd(dma_tx_id);
			dma_tag = status & 0xf;
			spare_buffer_idx = dma_tag_lookup[dma_tag];
			
			if (rx_buf_list[spare_buffer_idx].status != STATUS_ENQUEUED){
				longjmp(excp_handler, DEQUEUE_BUFFER_SPARE_BUFFER_STATUS_ERROR);
			}
			if( rx_buf_list[spare_buffer_idx].dma_tag != dma_tag ){
				longjmp(excp_handler, DEQUEUE_BUFFER_SPARE_BUFFER_DMATAG_MISMATCH);
			} 
			if(spare_buffer_idx >= nbufs){
				longjmp(excp_handler, DEQUEUE_BUFFER_SPARE_BUFFER_INDEX_ERROR);
			}
			rx_buf_list[spare_buffer_idx].rx_len 		  	= getd(net_rx_id);
			rx_buf_list[spare_buffer_idx].rx_tag 		  	= getd(net_rx_id);
			rx_buf_list[spare_buffer_idx].rx_src 		  	= getd(net_rx_id);
			rx_buf_list[spare_buffer_idx].sequence_number 	= getd(net_rx_id);
			rx_buf_list[spare_buffer_idx].status 			= STATUS_RESERVED;
			check_DMA_status(status, rx_buf_list[spare_buffer_idx].rx_len, rx_buf_list[spare_buffer_idx].dma_tag, 1);
			num_rx_enqueued--;
			dma_tag_lookup[dma_tag] = -1;
			
		}
	} while (invalid == 0);
	return 0;
}

//basic functionalities: send/recv/copy/accumulate
static inline int start_dma( 	
					unsigned int len,
					uint64_t DMA0_rx_addr,
					uint64_t DMA1_rx_addr,
					uint64_t DMA1_tx_addr,
					uint64_t DMA2_rx_addr,
					unsigned int what_DMAS, 
					unsigned int dma_tag_tmp) {
	//BE CAREFUL!: if(len > DMA_MAX_BTT) return DMA_TRANSACTION_SIZE;
	//start DMAs 
	if( what_DMAS & USE_DMA0_RX){
		dma_tag_tmp = (dma_tag_tmp + 1) & 0xf;
		dma_cmd(CMD_DMA0_RX, len, DMA0_rx_addr, dma_tag_tmp);

	}
	if( what_DMAS & USE_DMA1_RX){
		dma_tag_tmp = (dma_tag_tmp + 1) & 0xf;
		dma_cmd(CMD_DMA1_RX, len, DMA1_rx_addr, dma_tag_tmp);

	}
	if( what_DMAS & USE_DMA1_TX){
		dma_tag_tmp = (dma_tag_tmp + 1) & 0xf;
		dma_cmd(CMD_DMA1_TX, len, DMA1_tx_addr, dma_tag_tmp);

	}
	if( what_DMAS & USE_DMA1_TX_WITHOUT_TLAST){
		dma_tag_tmp = (dma_tag_tmp + 1) & 0xf;
		dma_cmd_without_EOF(CMD_DMA1_TX, len, DMA1_tx_addr, dma_tag_tmp);

	}
	if( what_DMAS & USE_DMA2_RX){
		dma_tag_tmp = (dma_tag_tmp + 1) & 0xf;
		dma_cmd(CMD_DMA2_RX, len, DMA2_rx_addr, dma_tag_tmp);

	}
	return dma_tag_tmp;
}

static inline void ack_dma(
	unsigned int len,
	unsigned int what_DMAS) {
	unsigned int invalid, count, status;
	//wait for DMAs to complete
	count = 0;
	do {
		if(timeout != 0 && count >= timeout )
			longjmp(excp_handler, DMA_TIMEOUT_ERROR);
		count ++;
		invalid = 0;
		if( what_DMAS & USE_DMA0_RX){
			invalid += tngetd(STS_DMA0_RX);
		}
		if( what_DMAS & USE_DMA1_RX){
			invalid += tngetd(STS_DMA1_RX);
		}
		if( what_DMAS & (USE_DMA1_TX | USE_DMA1_TX_WITHOUT_TLAST)){
			invalid += tngetd(STS_DMA1_TX);
		}
		if( what_DMAS & USE_DMA2_RX){
			invalid += tngetd(STS_DMA2_RX);
		}
	} while (invalid);

	if( what_DMAS & USE_DMA0_RX){
		status = getd(STS_DMA0_RX);
		dma_tag = (dma_tag + 1) & 0xf;
		check_DMA_status(status, len, dma_tag, 0);
	}
	if( what_DMAS & USE_DMA1_RX){
		status = getd(STS_DMA1_RX);
		dma_tag = (dma_tag + 1) & 0xf;
		check_DMA_status(status, len, dma_tag, 0);
	}
	if( what_DMAS & USE_DMA1_TX){
		status = getd(STS_DMA1_TX);
		dma_tag = (dma_tag + 1) & 0xf;
		check_DMA_status(status, len, dma_tag, 1);
	}
	if( what_DMAS & USE_DMA1_TX_WITHOUT_TLAST){
		status = getd(STS_DMA1_TX);
		dma_tag = (dma_tag + 1) & 0xf;
		check_DMA_status(status, len, dma_tag, 0);
	}
	if( what_DMAS & USE_DMA2_RX){
		status = getd(STS_DMA2_RX);
		dma_tag = (dma_tag + 1) & 0xf;
		check_DMA_status(status, len, dma_tag, 0);
	}

}

int dma_movement_single( 	
					unsigned int len,
					uint64_t DMA0_rx_addr,
					uint64_t DMA1_rx_addr,
					uint64_t DMA1_tx_addr,
					uint64_t DMA2_rx_addr,
					unsigned int what_DMAS		   ) {
	if(len > DMA_MAX_BTT) return DMA_TRANSACTION_SIZE;
	//start DMAs 
	start_dma(	len, DMA0_rx_addr, DMA1_rx_addr, DMA1_tx_addr, DMA2_rx_addr, what_DMAS, dma_tag);
	//wait for DMAs to complete
	ack_dma(	len, what_DMAS);

	return COLLECTIVE_OP_SUCCESS;
}

//before calling this method call cfg_switch
//segment a logical dma command in multiple dma commands.
//if one of the DMA is not used fill the corresponding address with NULL
static inline int dma_movement( 	
					unsigned int len,
					uint64_t DMA0_rx_addr,
					uint64_t DMA1_rx_addr,
					uint64_t DMA1_tx_addr,
					uint64_t DMA2_rx_addr,
					unsigned int what_DMAS) {
	//issue multiple DMA commands to move data around.
	//len keeps number of bytes still to transfer
	unsigned int remaining_to_move, remaining_to_ack, dma_tag_tmp, curr_len_move, curr_len_ack, i;
	
	remaining_to_move 	= len;
	remaining_to_ack 	= len;
	dma_tag_tmp 		= dma_tag;

	//default size of transaction is full size
	curr_len_move = dma_transaction_size;
	curr_len_ack  = dma_transaction_size;
	//1. issue at most max_dma_in_flight of dma_transaction_size
	for (i = 0; remaining_to_move > 0 && i < max_dma_in_flight ; i++){
		if (remaining_to_move < dma_transaction_size){
			curr_len_move 	= remaining_to_move ;
		}
		//start DMAs
		dma_tag_tmp 		 = start_dma(curr_len_move, DMA0_rx_addr, DMA1_rx_addr, DMA1_tx_addr, DMA2_rx_addr, what_DMAS, dma_tag_tmp);
		remaining_to_move 	-= curr_len_move;
		DMA0_rx_addr 		+= curr_len_move;
		DMA1_rx_addr 		+= curr_len_move;
		DMA1_tx_addr 		+= curr_len_move;
		DMA2_rx_addr 		+= curr_len_move;
	}
	//2.ack 1 and issue another dma transfer up until there's no more dma move to issue
	while(remaining_to_move > 0){
		if (remaining_to_ack < dma_transaction_size)
			curr_len_ack = remaining_to_ack;
		//wait for DMAs to finish
		ack_dma(curr_len_ack, what_DMAS);
		remaining_to_ack  -= curr_len_ack;

		if (remaining_to_move < dma_transaction_size){
			curr_len_move 	= remaining_to_move ;
		}
		//start DMAs
		dma_tag_tmp 		 = start_dma(curr_len_move, DMA0_rx_addr, DMA1_rx_addr, DMA1_tx_addr, DMA2_rx_addr, what_DMAS, dma_tag_tmp);
		remaining_to_move 	-= curr_len_move;
		DMA0_rx_addr 		+= curr_len_move;
		DMA1_rx_addr 		+= curr_len_move;
		DMA1_tx_addr 		+= curr_len_move;
		DMA2_rx_addr 		+= curr_len_move;
	}
	//3. finish ack the remaining
	while(remaining_to_ack > 0){
		if (remaining_to_ack < dma_transaction_size)
			curr_len_ack = remaining_to_ack;
		//wait for DMAs to finish
		ack_dma(curr_len_ack, what_DMAS);
		
		remaining_to_ack  -= curr_len_ack;
	}
	return COLLECTIVE_OP_SUCCESS;
}

static inline int dma_movement_and_packetizer(
					communicator* world, 	
					unsigned int len,
					uint64_t DMA0_rx_addr,
					uint64_t DMA1_rx_addr,
					uint64_t DMA1_tx_addr,
					uint64_t DMA2_rx_addr,
					unsigned int what_DMAS,
					unsigned dst_rank,
					unsigned mpi_tag
					) {
	unsigned int remaining_to_move, remaining_to_ack, dma_tag_tmp, curr_len_move, curr_len_ack, i;
	remaining_to_move 	= len;
	remaining_to_ack 	= len;
	dma_tag_tmp 		= dma_tag;

	//default size of transaction is full size
	curr_len_move = dma_transaction_size;
	curr_len_ack  = dma_transaction_size;
	//1. issue at most max_dma_in_flight of dma_transaction_size
	//start pack
	start_packetizer_message(world, dst_rank, len, mpi_tag);
	for (i = 0; remaining_to_move > 0 && i < max_dma_in_flight ; i++){
		if (remaining_to_move < dma_transaction_size){
			curr_len_move 	= remaining_to_move ;
		}
		//start DMAs
		dma_tag_tmp 		 = start_dma(curr_len_move, DMA0_rx_addr, DMA1_rx_addr, DMA1_tx_addr, DMA2_rx_addr, what_DMAS, dma_tag_tmp);
		remaining_to_move 	-= curr_len_move;
		DMA0_rx_addr 		+= curr_len_move;
		DMA1_rx_addr 		+= curr_len_move;
		DMA1_tx_addr 		+= curr_len_move;
		DMA2_rx_addr 		+= curr_len_move;
	}
	//2.ack 1 and issue another dma transfer up until there's no more dma move to issue
	while(remaining_to_move > 0){
		if (remaining_to_ack < dma_transaction_size)
			curr_len_ack = remaining_to_ack;
		//wait for DMAs to finish
		ack_dma(curr_len_ack, what_DMAS);
		//ack pack
		ack_packetizer(world, dst_rank, 1);
		remaining_to_ack  -= curr_len_ack;

		if (remaining_to_move < dma_transaction_size){
			curr_len_move 	= remaining_to_move ;
		}
		//start pack
		start_packetizer_message(world, dst_rank, curr_len_move, mpi_tag);
		//start DMAs
		dma_tag_tmp 		 = start_dma(curr_len_move, DMA0_rx_addr, DMA1_rx_addr, DMA1_tx_addr, DMA2_rx_addr, what_DMAS, dma_tag_tmp);
		remaining_to_move 	-= curr_len_move;
		DMA0_rx_addr 		+= curr_len_move;
		DMA1_rx_addr 		+= curr_len_move;
		DMA1_tx_addr 		+= curr_len_move;
		DMA2_rx_addr 		+= curr_len_move;
	}
	//3. finish ack the remaining
	while(remaining_to_ack > 0){
		if (remaining_to_ack < dma_transaction_size)
			curr_len_ack = remaining_to_ack;
		//wait for DMAs to finish
		ack_dma(curr_len_ack, what_DMAS );
		//ack pack
		ack_packetizer(world, dst_rank, 1);		
		remaining_to_ack  -= curr_len_ack;
	}
	return COLLECTIVE_OP_SUCCESS;
}



//performs a copy using DMA1. DMA1 rx reads while DMA1 tx overwrites
int dma_loopback(	unsigned int len,
					uint64_t src_addr,
					uint64_t dst_addr) {
	
	//configure switch
	cfg_switch(DATAPATH_DMA_LOOPBACK, ARITH_NONE );
	//call function that will control the DMAs
	return dma_movement(len, 0, src_addr, dst_addr, 0, USE_DMA1_RX | USE_DMA1_TX);

}

//performs a copy using DMA1. DMA1 rx reads while DMA1 tx overwrites
static inline int copy(	unsigned int len,
						uint64_t src_addr,
						uint64_t dst_addr) {
	//synonym
	return  dma_loopback(	  len, src_addr, dst_addr);
}

//performs a copy using DMA1. DMA1 rx reads while DMA1 tx overwrites
//note that this function has to be used when len < DMA_MAX_BTT
static inline int copy_single_dma_transaction(	unsigned int len,
						uint64_t src_addr,
						uint64_t dst_addr) {

	//configure switch
	cfg_switch(DATAPATH_DMA_LOOPBACK, ARITH_NONE );
	//start both channels of the DMA1
	return dma_movement_single(len, 0, src_addr, dst_addr, 0, USE_DMA1_RX | USE_DMA1_TX);

}

//performs an accumulate using DMA1 and DMA0. DMA0 rx reads op1 DMA1 rx reads op2 while DMA1 tx back to dst buffer
int reduce_loopback(	unsigned int len,
						unsigned int func,
						uint64_t op0_addr,
						uint64_t op1_addr,
						uint64_t dst_addr) {
	
	//configure switch
	cfg_switch(DATAPATH_DMA_REDUCTION, ARITH_INTERNAL);
	//start arith once with full size
	start_arith(len, func, 0);
	//start dma transfer
	unsigned int ret = dma_movement(len, op0_addr, op1_addr, dst_addr, 0, USE_DMA0_RX | USE_DMA1_RX | USE_DMA1_TX);
	//wait for arith to finish
	wait_arith();
	return ret;
}

//performs an accumulate using DMA1 and DMA0. DMA0 rx reads op1 DMA1 rx reads op2 while DMA1 tx overwrites op2 buffer
static inline int accumulate (	
						unsigned int len,
						unsigned int func,
						uint64_t op1_addr,
						uint64_t op2_addr,
						uint64_t dst_addr) {
	return reduce_loopback(	 len, func, op1_addr, op2_addr, dst_addr);
}

//transmits a buffer to a rank of the world communicator
int transmit_offchip_world(
	communicator *world,
	unsigned int dst_rank,
	unsigned int len,
	uint64_t src_addr,
	unsigned int dst_tag
){
	cfg_switch(use_tcp ? DATAPATH_OFFCHIP_TX_TCP : DATAPATH_OFFCHIP_TX_UDP , ARITH_NONE);
	return dma_movement_and_packetizer(world,len, 0, src_addr, 0,0, USE_DMA1_RX, dst_rank, dst_tag);
}

//transmits a buffer to a rank of the comm-esim communicator 
static inline int transmit_offchip(	
						unsigned int comm,
						unsigned int dst_rank,
						unsigned int len,
						uint64_t src_addr,
						unsigned int dst_tag
					) {
	//find communicator
	communicator world = find_comm(comm);
	return transmit_offchip_world(&world, dst_rank, len, src_addr, dst_tag);
}

//performs an accumulate using DMA0 and DMA1 and internal arith unit. Then it forwards the result 
//through tx_subsystem to dst_rank
int reduce_offchip_world(
	communicator *world,
	unsigned int dst_rank,
	unsigned int len, 
	unsigned int func,
	uint64_t op0_addr,
	uint64_t op1_addr,
	unsigned int dst_tag
){
	//configure switch
	cfg_switch(use_tcp ? DATAPATH_OFFCHIP_TCP_REDUCTION : DATAPATH_OFFCHIP_UDP_REDUCTION, ARITH_INTERNAL);
	//configure arith
	start_arith(len, func, 0);
	return dma_movement_and_packetizer(world, len, op0_addr, op1_addr, 0, 0, USE_DMA0_RX | USE_DMA1_RX, dst_rank, dst_tag );
}

//performs an accumulate using DMA0 and DMA1 and then forwards the result 
//through tx_subsystem to dst_rank
static inline int reduce_offchip(	
					unsigned int comm,
					unsigned int dst_rank,
					unsigned int len, 
					unsigned int func,
					uint64_t op0_addr,
					uint64_t op1_addr,
					unsigned int dst_tag) {
	
	//find communicator
	communicator world = find_comm(comm);
	//synonym function
	return reduce_offchip_world(&world, dst_rank, len, func, op0_addr, op1_addr, dst_tag);
}

//tentative version of wait_receive_world
//iterates over rx buffers until match is found or a timeout expires
//matches len, src and tag if tag is not ANY
//returns the index of the spare_buffer or -1 if not found
int t_wait_receive_world_i(	
						communicator *world,	
						unsigned int src_rank,
						unsigned int len,
						unsigned int src_tag
					){
	unsigned int seq_num; //src_port TODO: use this variable to choose depending on tcp/udp session id or port
	int i;
	seq_num 	= world->ranks[src_rank].inbound_seq + 1;
	//TODO: use a list to store recent message received to avoid scanning in the entire spare_buffer_struct.
	//parse rx buffers until match is found
	//matches len, src
	//matches tag or tag is ANY
	//return buffer index 
	unsigned int nbufs = Xil_In32(RX_BUFFER_COUNT_OFFSET);
	rx_buffer *rx_buf_list = (rx_buffer*)(RX_BUFFER_COUNT_OFFSET+4);
	for(i=0; i<nbufs; i++){	
		microblaze_disable_interrupts();
		if(rx_buf_list[i].status == STATUS_RESERVED)
		{
			if((rx_buf_list[i].rx_src == src_rank) && (rx_buf_list[i].rx_len == len))
			{
				if(((rx_buf_list[i].rx_tag == src_tag) || (src_tag == TAG_ANY)) && (rx_buf_list[i].sequence_number == seq_num) )
				{
					//only now advance sequence number
					world->ranks[src_rank].inbound_seq++;
					microblaze_enable_interrupts();
					return i;
				}
			}
		}
		microblaze_enable_interrupts();
	}
	return -1;
}
//iterates over rx buffers until match is found or a timeout expires
//matches len, src and tag if tag is not ANY
//returns the index of the spare_buffer
//timeout is jumps to exception handler
int wait_receive_world_i(	
						communicator *world,	
						unsigned int src_rank,
						unsigned int len,
						unsigned int src_tag
					){
	unsigned int count;
	int i;
	for(count = 0; timeout == 0 || count < timeout; count ++){
		i = t_wait_receive_world_i(world, src_rank, len, src_tag);
		if(i >= 0) return i;
	}
	longjmp(excp_handler, RECEIVE_TIMEOUT_ERROR);
}

//waits for a messages to come and move their contents in a buffer
int receive_offchip_world(
						communicator *world,	
						unsigned int src_rank,	
						unsigned int len,
						uint64_t dst_addr,
						unsigned int src_tag
						){
	uint64_t rx_buff_addr;
	unsigned int buf_idx;
	unsigned int remaining_to_move, remaining_to_ack, dma_tag_tmp, curr_len_move, curr_len_ack, i;
	rx_buffer *rx_buf_list = (rx_buffer*)(RX_BUFFER_COUNT_OFFSET+4);

	uint8_t spare_buffer_indexes [max_dma_in_flight];
	uint8_t spare_buffer_indexes_start = 0, spare_buffer_indexes_end = 0;

	cfg_switch(DATAPATH_DMA_LOOPBACK, ARITH_NONE);
	
	remaining_to_move 	= len;
	remaining_to_ack 	= len;
	dma_tag_tmp 		= dma_tag;

	//default size of transaction is full size
	curr_len_move = dma_transaction_size;
	curr_len_ack  = dma_transaction_size;
	//1. issue at most max_dma_in_flight of dma_transaction_size
	for (i = 0; remaining_to_move > 0 && i < max_dma_in_flight ; i++){
		if (remaining_to_move < dma_transaction_size){
			curr_len_move 	= remaining_to_move ;
		}
		//wait for segment to come
		buf_idx = wait_receive_world_i(world, src_rank, curr_len_move, src_tag);
		if  (buf_idx < 0 ) return RECEIVE_OFFCHIP_SPARE_BUFF_ID_NOT_VALID;
		rx_buff_addr = ((uint64_t) rx_buf_list[buf_idx].addrh << 32) | rx_buf_list[buf_idx].addrl;
		//save spare buffer id
		spare_buffer_indexes[spare_buffer_indexes_end] = buf_idx;
		spare_buffer_indexes_end = (spare_buffer_indexes_end + 1) % max_dma_in_flight;
		//start DMAs
		dma_tag_tmp 		 = start_dma(curr_len_move, 0, rx_buff_addr, dst_addr, 0, USE_DMA1_RX | USE_DMA1_TX, dma_tag_tmp);
		remaining_to_move 	-= curr_len_move;
		dst_addr 			+= curr_len_move;
	}
	//2.ack 1 and issue another dma transfer up until there's no more dma move to issue
	while(remaining_to_move > 0){
		if (remaining_to_ack < dma_transaction_size)
			curr_len_ack = remaining_to_ack;
		//wait for DMAs to finish
		ack_dma(curr_len_ack, USE_DMA1_RX | USE_DMA1_TX);
		//set spare buffer as free
		buf_idx = spare_buffer_indexes[spare_buffer_indexes_start];
		spare_buffer_indexes_start = (spare_buffer_indexes_start + 1) % max_dma_in_flight;
		microblaze_disable_interrupts();
		rx_buf_list[buf_idx].status = STATUS_IDLE;
		microblaze_enable_interrupts();
		remaining_to_ack  -= curr_len_ack;
		//enqueue other DMA movement
		if (remaining_to_move < dma_transaction_size){
			curr_len_move 	= remaining_to_move ;
		}
		//wait for segment to come
		buf_idx = wait_receive_world_i(world, src_rank, curr_len_move, src_tag);
		if  (buf_idx < 0 ) return RECEIVE_OFFCHIP_SPARE_BUFF_ID_NOT_VALID;
		rx_buff_addr = ((uint64_t) rx_buf_list[buf_idx].addrh << 32) | rx_buf_list[buf_idx].addrl;
		spare_buffer_indexes[spare_buffer_indexes_end] = buf_idx;
		spare_buffer_indexes_end = (spare_buffer_indexes_end + 1) % max_dma_in_flight;
		//start DMAs
		dma_tag_tmp 		 = start_dma(curr_len_move, 0, rx_buff_addr, dst_addr, 0, USE_DMA1_RX | USE_DMA1_TX, dma_tag_tmp);
		remaining_to_move 	-= curr_len_move;
		dst_addr 			+= curr_len_move;
	}
	//3. finish ack the remaining
	while(remaining_to_ack > 0){
		if (remaining_to_ack < dma_transaction_size)
			curr_len_ack = remaining_to_ack;
		//wait for DMAs to finish
		ack_dma(curr_len_ack, USE_DMA1_RX | USE_DMA1_TX);
		//set spare buffer as free
		buf_idx = spare_buffer_indexes[spare_buffer_indexes_start];
		spare_buffer_indexes_start = (spare_buffer_indexes_start + 1) % max_dma_in_flight;
		microblaze_disable_interrupts();
		rx_buf_list[buf_idx].status = STATUS_IDLE;
		microblaze_enable_interrupts();
		remaining_to_ack  -= curr_len_ack;
	}
	return COLLECTIVE_OP_SUCCESS;
}

//1) receives from a rank 
//2) sums with a a buffer 
//3) the result is saved in (possibly another) local buffer
int receive_and_accumulate(
		communicator *world,
		unsigned int src_rank,
		unsigned int len, 
		unsigned int func,
		uint64_t op0_addr,
		uint64_t dst_addr,
		unsigned int src_tag)
	{
	uint64_t rx_buff_addr;
	unsigned int buf_idx;
	unsigned int remaining_to_move, remaining_to_ack, dma_tag_tmp, curr_len_move, curr_len_ack, i;
	rx_buffer *rx_buf_list = (rx_buffer*)(RX_BUFFER_COUNT_OFFSET+4);

	uint8_t spare_buffer_indexes [max_dma_in_flight];
	uint8_t spare_buffer_indexes_start = 0, spare_buffer_indexes_end = 0;

	cfg_switch(DATAPATH_DMA_REDUCTION, ARITH_INTERNAL);
	start_arith(len, func, 0);
	remaining_to_move 	= len;
	remaining_to_ack 	= len;
	dma_tag_tmp 		= dma_tag;

	//default size of transaction is full size
	curr_len_move = dma_transaction_size;
	curr_len_ack  = dma_transaction_size;
	//1. issue at most max_dma_in_flight of dma_transaction_size
	for (i = 0; remaining_to_move > 0 && i < max_dma_in_flight ; i++){
		if (remaining_to_move < dma_transaction_size){
			curr_len_move 	= remaining_to_move ;
		}
		//wait for segment to come
		buf_idx = wait_receive_world_i(world, src_rank, curr_len_move, src_tag);
		if  (buf_idx < 0 ) return RECEIVE_OFFCHIP_SPARE_BUFF_ID_NOT_VALID;
		rx_buff_addr = ((uint64_t) rx_buf_list[buf_idx].addrh << 32) | rx_buf_list[buf_idx].addrl;
		//save spare buffer id
		spare_buffer_indexes[spare_buffer_indexes_end] = buf_idx;
		spare_buffer_indexes_end = (spare_buffer_indexes_end + 1) % max_dma_in_flight;
		//start DMAs
		dma_tag_tmp 		 = start_dma(curr_len_move, op0_addr, rx_buff_addr, dst_addr, 0, USE_DMA0_RX | USE_DMA1_RX | USE_DMA1_TX, dma_tag_tmp);
		remaining_to_move 	-= curr_len_move;
		op0_addr 			+= curr_len_move;
		dst_addr 			+= curr_len_move;
	}
	//2.ack 1 and issue another dma transfer up until there's no more dma move to issue
	while(remaining_to_move > 0){
		if (remaining_to_ack < dma_transaction_size)
			curr_len_ack = remaining_to_ack;
		//wait for DMAs to finish
		ack_dma(curr_len_ack, USE_DMA0_RX | USE_DMA1_RX | USE_DMA1_TX);
		//set spare buffer as free
		buf_idx = spare_buffer_indexes[spare_buffer_indexes_start];
		spare_buffer_indexes_start = (spare_buffer_indexes_start + 1) % max_dma_in_flight;
		microblaze_disable_interrupts();
		rx_buf_list[buf_idx].status = STATUS_IDLE;
		microblaze_enable_interrupts();
		remaining_to_ack  -= curr_len_ack;
		//enqueue other DMA movement
		if (remaining_to_move < dma_transaction_size){
			curr_len_move 	= remaining_to_move ;
		}
		//wait for segment to come
		buf_idx = wait_receive_world_i(world, src_rank, curr_len_move, src_tag);
		if  (buf_idx < 0 ) return RECEIVE_OFFCHIP_SPARE_BUFF_ID_NOT_VALID;
		rx_buff_addr = ((uint64_t) rx_buf_list[buf_idx].addrh << 32) | rx_buf_list[buf_idx].addrl;
		spare_buffer_indexes[spare_buffer_indexes_end] = buf_idx;
		spare_buffer_indexes_end = (spare_buffer_indexes_end + 1) % max_dma_in_flight;
		//start DMAs
		dma_tag_tmp 		 = start_dma(curr_len_move, op0_addr, rx_buff_addr, dst_addr, 0, USE_DMA0_RX | USE_DMA1_RX | USE_DMA1_TX, dma_tag_tmp);
		remaining_to_move 	-= curr_len_move;
		op0_addr 			+= curr_len_move;
		dst_addr 			+= curr_len_move;
	}
	//3. finish ack the remaining
	while(remaining_to_ack > 0){
		if (remaining_to_ack < dma_transaction_size)
			curr_len_ack = remaining_to_ack;
		//wait for DMAs to finish
		ack_dma(curr_len_ack, USE_DMA0_RX | USE_DMA1_RX | USE_DMA1_TX);
		//set spare buffer as free
		buf_idx = spare_buffer_indexes[spare_buffer_indexes_start];
		spare_buffer_indexes_start = (spare_buffer_indexes_start + 1) % max_dma_in_flight;
		microblaze_disable_interrupts();
		rx_buf_list[buf_idx].status = STATUS_IDLE;
		microblaze_enable_interrupts();
		remaining_to_ack  -= curr_len_ack;
	}
	wait_arith();
	return COLLECTIVE_OP_SUCCESS;
}

//1) receives from a rank 
//2) sums with a a buffer
//3) result is sent to another rank
int receive_and_reduce_offchip(
		communicator *world,
		unsigned int src_rank,
		unsigned int dst_rank,
		unsigned int len, 
		unsigned int func,
		uint64_t op0_addr,
		unsigned int mpi_tag)
	{
	
	uint64_t rx_buff_addr;
	unsigned int buf_idx;
	unsigned int remaining_to_move, remaining_to_ack, dma_tag_tmp, curr_len_move, curr_len_ack, i;
	rx_buffer *rx_buf_list = (rx_buffer*)(RX_BUFFER_COUNT_OFFSET+4);

	uint8_t spare_buffer_indexes [max_dma_in_flight];
	uint8_t spare_buffer_indexes_start = 0, spare_buffer_indexes_end = 0;

	cfg_switch( use_tcp ? DATAPATH_OFFCHIP_TCP_REDUCTION : DATAPATH_OFFCHIP_UDP_REDUCTION, ARITH_INTERNAL);
	start_arith(len, func, 0);

	remaining_to_move 	= len;
	remaining_to_ack 	= len;
	dma_tag_tmp 		= dma_tag;

	//default size of transaction is full size
	curr_len_move = dma_transaction_size;
	curr_len_ack  = dma_transaction_size;
	//1. issue at most max_dma_in_flight of dma_transaction_size
	//start pack
	start_packetizer_message(world, dst_rank, len, mpi_tag);
	for (i = 0; remaining_to_move > 0 && i < max_dma_in_flight ; i++){
		if (remaining_to_move < dma_transaction_size){
			curr_len_move 	= remaining_to_move ;
		}
		//wait for segment to come
		buf_idx = wait_receive_world_i(world, src_rank, curr_len_move, mpi_tag);
		if  (buf_idx < 0 ) return RECEIVE_OFFCHIP_SPARE_BUFF_ID_NOT_VALID;
		rx_buff_addr = ((uint64_t) rx_buf_list[buf_idx].addrh << 32) | rx_buf_list[buf_idx].addrl;
		//save spare buffer id
		spare_buffer_indexes[spare_buffer_indexes_end] = buf_idx;
		spare_buffer_indexes_end = (spare_buffer_indexes_end + 1) % max_dma_in_flight;
		//start DMAs
		dma_tag_tmp 		 = start_dma(curr_len_move, op0_addr, rx_buff_addr, 0, 0, USE_DMA0_RX | USE_DMA1_RX , dma_tag_tmp);
		remaining_to_move 	-= curr_len_move;
		op0_addr 			+= curr_len_move;
	}
	//2.ack 1 and issue another dma transfer up until there's no more dma move to issue
	while(remaining_to_move > 0){
		if (remaining_to_ack < dma_transaction_size)
			curr_len_ack = remaining_to_ack;
		//wait for DMAs to finish
		ack_dma(curr_len_ack, USE_DMA0_RX | USE_DMA1_RX);
		//ack pack
		ack_packetizer(world, dst_rank, 1);
		//set spare buffer as free
		buf_idx = spare_buffer_indexes[spare_buffer_indexes_start];
		spare_buffer_indexes_start = (spare_buffer_indexes_start + 1) % max_dma_in_flight;
		microblaze_disable_interrupts();
		rx_buf_list[buf_idx].status = STATUS_IDLE;
		microblaze_enable_interrupts();
		remaining_to_ack  -= curr_len_ack;
		//enqueue other DMA movement
		if (remaining_to_move < dma_transaction_size){
			curr_len_move 	= remaining_to_move ;
		}
		//wait for segment to come
		buf_idx = wait_receive_world_i(world, src_rank, curr_len_move, mpi_tag);
		if  (buf_idx < 0 ) return RECEIVE_OFFCHIP_SPARE_BUFF_ID_NOT_VALID;
		rx_buff_addr = ((uint64_t) rx_buf_list[buf_idx].addrh << 32) | rx_buf_list[buf_idx].addrl;
		spare_buffer_indexes[spare_buffer_indexes_end] = buf_idx;
		spare_buffer_indexes_end = (spare_buffer_indexes_end + 1) % max_dma_in_flight;
		//start pack
		start_packetizer_message(world, dst_rank, curr_len_move, mpi_tag);
		//start DMAs
		dma_tag_tmp 		 = start_dma(curr_len_move, op0_addr, rx_buff_addr, 0, 0, USE_DMA0_RX | USE_DMA1_RX , dma_tag_tmp);
		remaining_to_move 	-= curr_len_move;
		op0_addr 			+= curr_len_move;
	}
	//3. finish ack the remaining
	while(remaining_to_ack > 0){
		if (remaining_to_ack < dma_transaction_size)
			curr_len_ack = remaining_to_ack;
		//wait for DMAs to finish
		ack_dma(curr_len_ack, USE_DMA0_RX | USE_DMA1_RX);
		//ack pack
		ack_packetizer(world, dst_rank, 1);
		//set spare buffer as free
		buf_idx = spare_buffer_indexes[spare_buffer_indexes_start];
		spare_buffer_indexes_start = (spare_buffer_indexes_start + 1) % max_dma_in_flight;
		microblaze_disable_interrupts();
		rx_buf_list[buf_idx].status = STATUS_IDLE;
		microblaze_enable_interrupts();
		remaining_to_ack  -= curr_len_ack;
	}
	wait_arith();
	return COLLECTIVE_OP_SUCCESS;
}

//receives from a rank and forwards to another rank 
int relay_to_other_rank(
		communicator *world,
		unsigned int src_rank,
		unsigned int dst_rank,
		unsigned int len, 
		unsigned int mpi_tag){
	uint64_t rx_buff_addr;
	unsigned int buf_idx;
	unsigned int remaining_to_move, remaining_to_ack, dma_tag_tmp, curr_len_move, curr_len_ack, i;
	rx_buffer *rx_buf_list = (rx_buffer*)(RX_BUFFER_COUNT_OFFSET+4);

	uint8_t spare_buffer_indexes [max_dma_in_flight];
	uint8_t spare_buffer_indexes_start = 0, spare_buffer_indexes_end = 0;

	//configure switch
	cfg_switch( use_tcp ? DATAPATH_OFFCHIP_TX_TCP: DATAPATH_OFFCHIP_TX_UDP, ARITH_NONE);

	remaining_to_move 	= len;
	remaining_to_ack 	= len;
	dma_tag_tmp 		= dma_tag;

	//default size of transaction is full size
	curr_len_move = dma_transaction_size;
	curr_len_ack  = dma_transaction_size;
	//1. issue at most max_dma_in_flight of dma_transaction_size
	//start pack
	start_packetizer_message(world, dst_rank, len, mpi_tag);
	for (i = 0; remaining_to_move > 0 && i < max_dma_in_flight ; i++){
		if (remaining_to_move < dma_transaction_size){
			curr_len_move 	= remaining_to_move ;
		}
		//wait for segment to come
		buf_idx = wait_receive_world_i(world, src_rank, curr_len_move, mpi_tag);
		if  (buf_idx < 0 ) return RECEIVE_OFFCHIP_SPARE_BUFF_ID_NOT_VALID;
		rx_buff_addr = ((uint64_t) rx_buf_list[buf_idx].addrh << 32) | rx_buf_list[buf_idx].addrl;
		//save spare buffer id
		spare_buffer_indexes[spare_buffer_indexes_end] = buf_idx;
		spare_buffer_indexes_end = (spare_buffer_indexes_end + 1) % max_dma_in_flight;
		//start DMAs
		dma_tag_tmp 		 = start_dma(curr_len_move, 0, rx_buff_addr, 0, 0,  USE_DMA1_RX , dma_tag_tmp);
		remaining_to_move 	-= curr_len_move;
	}
	//2.ack 1 and issue another dma transfer up until there's no more dma move to issue
	while(remaining_to_move > 0){
		if (remaining_to_ack < dma_transaction_size)
			curr_len_ack = remaining_to_ack;
		//wait for DMAs to finish
		ack_dma(curr_len_ack, USE_DMA1_RX);
		//ack pack
		ack_packetizer(world, dst_rank, 1);
		//set spare buffer as free
		buf_idx = spare_buffer_indexes[spare_buffer_indexes_start];
		spare_buffer_indexes_start = (spare_buffer_indexes_start + 1) % max_dma_in_flight;
		microblaze_disable_interrupts();
		rx_buf_list[buf_idx].status = STATUS_IDLE;
		microblaze_enable_interrupts();
		remaining_to_ack  -= curr_len_ack;
		//enqueue other DMA movement
		if (remaining_to_move < dma_transaction_size){
			curr_len_move 	= remaining_to_move ;
		}
		//wait for segment to come
		buf_idx = wait_receive_world_i(world, src_rank, curr_len_move, mpi_tag);
		if  (buf_idx < 0 ) return RECEIVE_OFFCHIP_SPARE_BUFF_ID_NOT_VALID;
		rx_buff_addr = ((uint64_t) rx_buf_list[buf_idx].addrh << 32) | rx_buf_list[buf_idx].addrl;
		spare_buffer_indexes[spare_buffer_indexes_end] = buf_idx;
		spare_buffer_indexes_end = (spare_buffer_indexes_end + 1) % max_dma_in_flight;
		//start pack
		start_packetizer_message(world, dst_rank, curr_len_move, mpi_tag);
		//start DMAs
		dma_tag_tmp 		 = start_dma(curr_len_move, 0, rx_buff_addr, 0, 0,  USE_DMA1_RX , dma_tag_tmp);
		remaining_to_move 	-= curr_len_move;
	}
	//3. finish ack the remaining
	while(remaining_to_ack > 0){
		if (remaining_to_ack < dma_transaction_size)
			curr_len_ack = remaining_to_ack;
		//wait for DMAs to finish
		ack_dma(curr_len_ack, USE_DMA1_RX);
		//ack pack
		ack_packetizer(world, dst_rank, 1);
		//set spare buffer as free
		buf_idx = spare_buffer_indexes[spare_buffer_indexes_start];
		spare_buffer_indexes_start = (spare_buffer_indexes_start + 1) % max_dma_in_flight;
		microblaze_disable_interrupts();
		rx_buf_list[buf_idx].status = STATUS_IDLE;
		microblaze_enable_interrupts();
		remaining_to_ack  -= curr_len_ack;
	}

	return COLLECTIVE_OP_SUCCESS;
}

//COLLECTIVES

static inline int send(		
				unsigned int comm,
				unsigned int len,
				unsigned int tag,
				unsigned int dst_rank,
				uint64_t buf_addr){
	//send synonym
	return transmit_offchip(comm, dst_rank, len, buf_addr, tag);
}

static inline int recv(		
				unsigned int comm,
				unsigned int len,
				unsigned int tag,
				unsigned int src_rank,
				uint64_t buf_addr){
	//find communicator
	communicator world = find_comm(comm);
	return receive_offchip_world(&world, src_rank, len, buf_addr,  tag);
}

//naive bcast: root sends to each rank
int broadcast(	
				unsigned int comm,
				unsigned int len,
				unsigned int src_rank,
				uint64_t buf_addr){
	int i;
	int ret = COLLECTIVE_OP_SUCCESS;
	//find communicator
	communicator world = find_comm(comm);
	//determine if we're sending or receiving
	if(src_rank == world.local_rank){
		//send to all other members of the communicator
		for(i=0; i<world.size && ret == COLLECTIVE_OP_SUCCESS ; i++){
			if(i != world.local_rank){
				ret = transmit_offchip_world(&world, i		, len, buf_addr, TAG_ANY);
			}
		}
	}else{
		ret = 	receive_offchip_world(	&world, src_rank,	  len, buf_addr, TAG_ANY);
	}
	return ret;
}

//root read multiple times the same segment and send it to each rank before moving to the next part of the buffer to be transmitted. 
int broadcast_round_robin(	
				unsigned int comm,
				unsigned int len,
				unsigned int src_rank,
				uint64_t buf_addr){
	unsigned int curr_len, i;
	//find communicator
	communicator world = find_comm(comm);
	//determine if we're sending or receiving
	if(src_rank == world.local_rank){
		
		if (use_tcp){
			cfg_switch(DATAPATH_OFFCHIP_TX_TCP, ARITH_NONE);
		}else{
			cfg_switch(DATAPATH_OFFCHIP_TX_UDP, ARITH_NONE);
		}
		//send to all members of the communicator 1 segment of the buffer at the time
		curr_len = dma_transaction_size;
		while (len > 0)
		{
			if(len < dma_transaction_size)
				curr_len = len;
			for(i=0; i<world.size; i++){
				if(i == world.local_rank) continue;
				//start packetizer messages and issue a single dma command for eachrank
				start_packetizer_message(&world, i, curr_len, TAG_ANY);
				dma_movement_single(curr_len, 0, buf_addr, 0, 0, USE_DMA1_RX);
			}
			//ack packetizer 
			for(i=0; i<world.size; i++){
				if(i== world.local_rank) continue;
				
				ack_packetizer(&world, i, 1);
			} 
			//move on in the buffer
			buf_addr += curr_len;
			len 	 -= curr_len;
		}
		return COLLECTIVE_OP_SUCCESS;
	}else{
		return receive_offchip_world(	&world, src_rank, len, buf_addr, TAG_ANY);
	}
	
}

//naive: root sends to each rank the buffer.
int scatter(	
				unsigned int comm,
				unsigned int len,
				unsigned int src_rank,
				uint64_t src_buf_addr,
				uint64_t dst_buf_addr){
	int i;
	int ret = COLLECTIVE_OP_SUCCESS;
	//find communicator
	communicator world = find_comm(comm);
	//determine if we're sending or receiving
	if(src_rank == world.local_rank){
		//for root rank configure switch
		for(i = 0; i < world.size && ret == COLLECTIVE_OP_SUCCESS; i++){
			if (i == world.local_rank){
				//for root copy
				ret = copy(	len, src_buf_addr, dst_buf_addr);
			}else{
				ret = transmit_offchip_world(&world, i, len, src_buf_addr, TAG_ANY);
			}
			src_buf_addr += len;
		}
	}else{
		return receive_offchip_world(			&world, src_rank, len, dst_buf_addr,  TAG_ANY);
	}

	return ret;
}

//scatter segment at a time. root sends each rank a segment in a round robin fashion 
int scatter_rr(	
				unsigned int comm,
				unsigned int len,
				unsigned int src_rank,
				uint64_t src_buf_addr,
				uint64_t dst_buf_addr){
	unsigned int curr_len, i, offset_next_rank_buffer;
	uint64_t tmp_src_buf_base_addr, tmp_src_buf_offset_addr;
	offset_next_rank_buffer = len;
	//find communicator
	communicator world = find_comm(comm);
	//determine if we're sending or receiving
	if(src_rank == world.local_rank){
		
		if (use_tcp){
			cfg_switch(DATAPATH_OFFCHIP_TX_TCP, ARITH_NONE);
		}else{
			cfg_switch(DATAPATH_OFFCHIP_TX_UDP, ARITH_NONE);
		}
		tmp_src_buf_base_addr = src_buf_addr;

		//send to all members of the communicator 1 segment of the buffer at the time
		//w.r.t. broadcast the part that has to be sent is to i-esim_rank is [i*len+:len]
		curr_len = dma_transaction_size;
		while (len > 0)
		{
			if(len < dma_transaction_size)
				curr_len = len;
				
			tmp_src_buf_offset_addr = tmp_src_buf_base_addr;
			for(i=0; i<world.size; i++){
				if(i != world.local_rank){
					//start packetizer messages and issue a single dma command for eachrank
					start_packetizer_message(&world, i, curr_len, TAG_ANY);
					dma_movement_single(curr_len, 0, tmp_src_buf_offset_addr, 0, 0, USE_DMA1_RX);
				}
				tmp_src_buf_offset_addr += offset_next_rank_buffer;
			}
			//ack packetizer 
			for(i=0; i<world.size; i++){
				if(i== world.local_rank) continue;
				
				ack_packetizer(&world, i, 1);
			} 
			//move on in the buffer
			tmp_src_buf_base_addr += curr_len;
			len 	 	 		  -= curr_len;
		}

		//for root copy
		src_buf_addr += world.local_rank*offset_next_rank_buffer;
		copy(	offset_next_rank_buffer, src_buf_addr, dst_buf_addr);

		return COLLECTIVE_OP_SUCCESS;
	}else{
		return receive_offchip_world(			&world, src_rank, len, dst_buf_addr,  TAG_ANY);
	}

}
//naive gather: every rank send to root. Root place them in the correct part of dst buffer.
int gather(		
				unsigned int comm,
				unsigned int len,
				unsigned int root_rank,
				uint64_t src_buf_addr,
				uint64_t dst_buf_addr){
	int i;
	int ret = COLLECTIVE_OP_SUCCESS;
	return COLLECTIVE_NOT_IMPLEMENTED; //at this moment is not safe to run non ring based collectives. they are not handled at depacketizer level.
	//find communicator
	communicator world = find_comm(comm);
	//determine if we're sending or receiving
	if(root_rank == world.local_rank){
		//receive from all members of the communicator
		for(i=0; i<world.size && ret == COLLECTIVE_OP_SUCCESS; i++){
			//TODO: optimize receives; what we want is to move any data which arrives into the correct segment of the buffer
			//currently this will go sequentially through the segments, which is slower and also requires more spare RX buffers
			if(i==world.local_rank)
			{ // root copies
				ret	= copy(				len, src_buf_addr, dst_buf_addr);
			}else{
				ret = receive_offchip_world(	&world, i		 , len, dst_buf_addr, TAG_ANY);
			}
			dst_buf_addr += len;
		}
	}else{
		ret = 		transmit_offchip_world(		&world, root_rank, len, src_buf_addr, TAG_ANY);
	}
	return ret;
}

//naive gather: non root relay data to the root. root copy segments in dst buffer as they come.
int gather_ring(
				unsigned int comm,
				unsigned int len,
				unsigned int root_rank,
				uint64_t src_buf_addr,
				uint64_t dst_buf_addr){
	uint64_t tmp_buf_addr;
	unsigned int i,curr_pos, next_in_ring, prev_in_ring, number_of_shift;
	int ret = COLLECTIVE_OP_SUCCESS;
	//find communicator
	communicator world = find_comm(comm);
	next_in_ring = (world.local_rank + 1			  ) % world.size	;
	prev_in_ring = (world.local_rank + world.size - 1 ) % world.size	;
	
	if(root_rank == world.local_rank){ //root ranks mainly receives

		//receive from all members of the communicator
		for(i=0, curr_pos = prev_in_ring; i<world.size && ret == COLLECTIVE_OP_SUCCESS; i++, curr_pos = (curr_pos + world.size - 1 ) % world.size){
			//TODO: optimize receives; what we want is to move any data which arrives into the correct segment of the buffer
			//currently this will go sequentially through the segments, which is slow and also requires more spare RX buffers
			tmp_buf_addr  = dst_buf_addr + len * curr_pos;
			if(curr_pos==world.local_rank)
			{ // root copies
				ret	= copy(	     len, src_buf_addr, tmp_buf_addr);
			}else{
				ret = receive_offchip_world(&world, prev_in_ring, len, tmp_buf_addr, TAG_ANY);
			}
		}
	}else{
		//non root ranks sends their data + relay others data to the next rank in sequence
		// as a daisy chain
		number_of_shift = ((world.size+world.local_rank-root_rank)%world.size) - 1 ; //distance to the root
		ret += transmit_offchip_world(		&world, next_in_ring, len, src_buf_addr, TAG_ANY);
		for (int i = 0; i < number_of_shift; i++)
		{	
			//relay the others 
			relay_to_other_rank(&world, prev_in_ring, next_in_ring, len, TAG_ANY);
		}	
	}
	return ret;
}

//naive: gather + bcast
static inline int allgather(	
				unsigned int comm,
				unsigned int len,
				unsigned int internal_root,
				uint64_t src_addr,
				uint64_t dst_addr){	
	int ret = 0;
	//find communicator
	communicator world = find_comm(comm);
	ret = gather_ring(	comm, len			, internal_root, src_addr, dst_addr);
	if (ret != COLLECTIVE_OP_SUCCESS ) return ret;
	return broadcast(	comm, len*world.size, internal_root, dst_addr);
}

//naive fused: 1) receive a segment 2) move in the dest buffer 3) relay to next rank 
int allgather_ring(
				unsigned int comm,
				unsigned int len,
				uint64_t src_buf_addr,
				uint64_t dst_buf_addr){
	uint64_t tmp_buf_addr;
	unsigned int i,curr_pos, next_in_ring, prev_in_ring;
	int ret = COLLECTIVE_OP_SUCCESS;
	//find communicator
	communicator world = find_comm(comm);
	next_in_ring = (world.local_rank+1			   ) % world.size	;
	prev_in_ring = (world.local_rank+world.size-1 ) % world.size	;
	//load buf_addr

	//send our data to next in ring
	ret += transmit_offchip_world(				&world, next_in_ring,len, src_buf_addr, TAG_ANY);
	//receive from all members of the communicator
	for(i=0, curr_pos = world.local_rank; i<world.size && ret == COLLECTIVE_OP_SUCCESS; i++, curr_pos = (curr_pos + world.size - 1 ) % world.size){
		tmp_buf_addr  = dst_buf_addr + len * curr_pos;

		if(curr_pos==world.local_rank){
			ret	= copy(len, src_buf_addr, tmp_buf_addr);
		}else{
			ret = receive_offchip_world(	  	&world, prev_in_ring, len, tmp_buf_addr, TAG_ANY);
			//TODO: use the same stream to move data both to dst_buf_addr and tx_subsystem 
			//todo: use DMA1 RX to forward to next and DMA0/2 RX and DMA1 TX to copy ~ at the same time! 
			if(i+1 < world.size){ //if not the last data needed relay to the next in the sequence
				ret = transmit_offchip_world(	&world, next_in_ring, len, tmp_buf_addr, TAG_ANY);
			}
		}		
	}

	return ret;
}

//naive. every rank forwards its buffer they are received and sum by the root
int reduce(		
				unsigned int comm,
				unsigned int len,
				unsigned int function,
				unsigned int root_rank,
				uint64_t src_addr,
				uint64_t dst_addr
			){
	return COLLECTIVE_NOT_IMPLEMENTED; //at this moment is not safe to run non ring based collectives. they are not handled at depacketizer level.
	int ret = COLLECTIVE_OP_SUCCESS;
	//find communicator
	communicator world = find_comm(comm);
	//determine if we're sending or receiving
	if(root_rank == world.local_rank){
		//0. copy src_buffer of master in dst_buffer
		// from now on dst_buffer will represent the accumulator
		ret += copy(len, src_addr, dst_addr);
		//receive and accumulate from all members of the communicator
		for(int i=0; i<world.size && ret == COLLECTIVE_OP_SUCCESS; i++){
			//0. skip if we are root rank
			if(i == root_rank)
				continue;
			//1. receive part of data and retrieve spare buffer index and accumulate in buffer: user_buffer = user_buffer + spare_buffer 
			ret = receive_and_accumulate(&world, i, len, function, dst_addr, dst_addr, TAG_ANY);
			//2. move to next rank
		}
	}else{
		ret += transmit_offchip_world(&world, root_rank, len, src_addr,  TAG_ANY);
	}
	return ret;
}

//every rank receives a buffer it sums its own buffer and forwards to next rank in the ring
int reduce_ring_streaming(
				unsigned int comm,
				unsigned int len,
				unsigned int function,
				unsigned int root_rank,
				uint64_t src_addr,
				uint64_t dst_addr){
	int ret;
	//find communicator
	communicator world 		  = find_comm(comm);
	unsigned int next_in_ring = (world.local_rank+1			   ) % world.size	;
	unsigned int prev_in_ring = (world.local_rank+world.size-1 ) % world.size	;
	//determine if we're sending or receiving
	if( prev_in_ring == root_rank){ 
		//non root ranks immediately after the root sends
		ret = transmit_offchip_world(&world, next_in_ring, len, src_addr, TAG_ANY);
	}else if (world.local_rank != root_rank){
		//non root ranks sends their data + data received from previous rank to the next rank in sequence as a daisy chain
		ret = receive_and_reduce_offchip(&world, prev_in_ring, next_in_ring, len, function, src_addr,  TAG_ANY);
	}else{	
		//root only receive from previous node tin the ring, add its local buffer and save in destination buffer 
		ret = receive_and_accumulate(&world, prev_in_ring, len, function, src_addr, dst_addr, TAG_ANY);
	}
	return ret;
}

//naive non fused allreduce: reduce+broadcast
int allreduce(	
				unsigned int comm,
				unsigned int len,
				unsigned int function,
				unsigned int internal_root,
				uint64_t src_addr,
				uint64_t dst_addr){

	int ret = 0;
	//let 0 be the root
	ret = reduce_ring_streaming(comm, len, function, internal_root, src_addr, dst_addr);
	if (ret != COLLECTIVE_OP_SUCCESS ) return ret;
	return broadcast(			  comm, len,		   internal_root, dst_addr);
}

//naive: relay buffers along the ring and each rank accumulates them.
int allreduce_fused_ring(	
				unsigned int comm,
				unsigned int len,
				unsigned int function,
				uint64_t src_addr,
				uint64_t dst_addr){

	int ret;
	//find communicator
	communicator world 		  	= find_comm(comm);
	unsigned int next_in_ring 	= (world.local_rank+1			   )%world.size	;
	unsigned int prev_in_ring 	= (world.local_rank+world.size-1 )%world.size	;
	//get rx_buff_location
	rx_buffer *rx_buf_list 	  	= (rx_buffer*)(RX_BUFFER_COUNT_OFFSET+4);
	unsigned int buf_idx, tmp_len, curr_len;
	uint64_t buf_addr, tmp_addr; 
	//every member of the communicator 
	// 0.  sends its data to the next rank
	// 1. put their own data in their buffer
	// then receive others data:
	// 2.  receives data from previous rank
	// 3.  relay data to the next in sequence
	// 4.  accumulates data in the destination buffer
	// 0.send our data
	ret = copy(len, src_addr, dst_addr);
	if (ret != COLLECTIVE_OP_SUCCESS) return ret;

	//1. copy src_buffer of master in dst_buffer
	// from now on dst_buffer will represent the accumulator
	ret = transmit_offchip_world(&world, next_in_ring,			len, src_addr, TAG_ANY);
	for(int i=0; i < world.size-1 && ret == COLLECTIVE_OP_SUCCESS; i++){
		tmp_addr = dst_addr;
		curr_len = dma_transaction_size;
		for(tmp_len = len; tmp_len > 0 && ret == COLLECTIVE_OP_SUCCESS; tmp_len-=curr_len, tmp_addr+=curr_len){
			if(tmp_len < dma_transaction_size)
				curr_len = tmp_len;
				//2.3.4 can be overlapped: dma0 rx read spare, dma1 rx read operand, dma2rx read operand, dma2rx is forwarded to next in the ring. dma0,1rx are used for sum
			//2. receive part of data from previous rank and retrieve spare buffer index
			buf_idx = wait_receive_world_i(&world, prev_in_ring, curr_len, TAG_ANY);
			if  (buf_idx < 0 ) return RECEIVE_OFFCHIP_SPARE_BUFF_ID_NOT_VALID;
			buf_addr = ((uint64_t) rx_buf_list[buf_idx].addrh << 32) | rx_buf_list[buf_idx].addrl; 
			//3.4. can be done together
			//3. relay others data only if it's not the last iteration.  
			if ( i+1<world.size-1){
				ret = transmit_offchip_world(&world, next_in_ring, curr_len, buf_addr, TAG_ANY);
			}
			//4. accumulate in buffer: user_buffer = user_buffer + spare_buffer 
			if (ret != COLLECTIVE_OP_SUCCESS) return ret;
			ret = accumulate(   curr_len, function, buf_addr, tmp_addr, tmp_addr);
			//housekeeping: release spare buffer
			microblaze_disable_interrupts();
			rx_buf_list[buf_idx].status = STATUS_IDLE;
			microblaze_enable_interrupts();
			//TODO: use reduce_offchip when using tree based collectives
		}
	}
	return ret;
}

//scatter_reduce: (a,b,c), (1,2,3), (X,Y,Z) -> (a+1+X,,) (,b+2+Y,) (,,c+3+Z)
//len == size of chunks
int scatter_reduce(
				unsigned int comm,
				unsigned int len, 
				unsigned int function,
				uint64_t src_addr,
				uint64_t dst_addr){
	unsigned int ret,i;
	uint64_t curr_recv_addr, curr_send_addr;
	//find communicator
	communicator world 		  	 = find_comm(comm);
	unsigned int next_in_ring 	 = (world.local_rank + 1			) % world.size	;
	unsigned int prev_in_ring 	 = (world.local_rank + world.size-1 ) % world.size	;
	unsigned int curr_send_chunk = prev_in_ring;
	unsigned int curr_recv_chunk = (prev_in_ring + world.size-1 ) % world.size	;

	//1. each rank send its own chunk to the next rank in the ring
	curr_send_addr = src_addr + len * curr_send_chunk;
	ret = transmit_offchip_world(&world, next_in_ring,	len, curr_send_addr, TAG_ANY);
	if(ret != COLLECTIVE_OP_SUCCESS) return ret;
	//2. for n-1 times sum the chunk that is coming from previous rank with your chunk at the same location. then forward the result to
	// the next rank in the ring
	for (i = 0; i < world.size -2; ++i, curr_recv_chunk=(curr_recv_chunk + world.size - 1) % world.size)
	{
		curr_recv_addr = src_addr + len * curr_recv_chunk;
		//2. receive part of data from previous in rank and accumulate to the part you have at the same address
		//ad forwar dto the next rank in the ring
		ret = receive_and_reduce_offchip(&world, prev_in_ring, next_in_ring, len, function, curr_recv_addr, TAG_ANY); 
		if(ret != COLLECTIVE_OP_SUCCESS) return ret;
	}
	//at last iteration (n-1) you can sum and save the result at the same location (which is the right place to be)
	if (i > 0 ){
		curr_recv_addr  = src_addr + len * curr_recv_chunk; 
		curr_send_addr  = dst_addr + len * curr_recv_chunk;
		ret = receive_and_accumulate(&world, prev_in_ring, len, function, curr_recv_addr, curr_send_addr, TAG_ANY); 
		if(ret != COLLECTIVE_OP_SUCCESS) return ret;
	}
	return COLLECTIVE_OP_SUCCESS;
}

//2 stage allreduce: distribute sums across the ranks. smaller bandwidth between ranks and use multiple arith at the same time. scatter_reduce+all_gather
int all_reduce_share(
				unsigned int comm,
				unsigned int len,
				unsigned int function,
				uint64_t src_addr,
				uint64_t dst_addr){
	unsigned int ret,i;
	uint64_t curr_recv_addr, curr_send_addr;
	//find communicator
	communicator world 		  	 = find_comm(comm);
	int curr_send_chunk	, curr_recv_chunk			  = world.local_rank;			 
	//divide into chunks 
	unsigned int len_div_size 	 	= len/world.size; 
	unsigned int min_operand_width  = arith_number_of_bytes_per(function);
	unsigned int tail				= len_div_size % min_operand_width;
	len_div_size += - tail + (tail == 0 ? 0 : min_operand_width); //TODO: now when processing last chunk it will assume that buffers are same length and part of non buffer will be processed.
	unsigned int next_in_ring 	 = (world.local_rank+1			  )%world.size	;
	unsigned int prev_in_ring 	 = (world.local_rank+world.size-1 )%world.size	;
	//scatter reduce
	scatter_reduce( comm, len_div_size, function, src_addr, dst_addr);
	//allgather in place on dst_buffer
	for (i = 0; i < world.size -1; ++i)
	{
		curr_send_chunk =  curr_recv_chunk;
		curr_recv_chunk = (curr_recv_chunk + world.size - 1) % world.size;
		curr_send_addr  = dst_addr + len_div_size * curr_send_chunk;
		curr_recv_addr  = dst_addr + len_div_size * curr_recv_chunk;
		//TODO: 5.6. can be done together since we have 3 dmas (1rx read from spare, 1tx write in the final dest, 2rx can read and transmit to next in the ring)
		//5. send the local reduced results to next rank
		ret = transmit_offchip_world(&world, next_in_ring,	len_div_size, curr_send_addr, TAG_ANY);
		if(ret != COLLECTIVE_OP_SUCCESS) return ret;
		//6. receive the reduced results from previous rank and put into correct dst buffer position
		ret = receive_offchip_world(&world, prev_in_ring,	len_div_size, curr_recv_addr, TAG_ANY);
		if(ret != COLLECTIVE_OP_SUCCESS) return ret;
	}

	return COLLECTIVE_OP_SUCCESS;
}


int ext_kernel_stream(
						unsigned int len,
						uint64_t src_addr,
						uint64_t dst_addr
){
	//configure switch
	cfg_switch(DATAPATH_DMA_EXT_LOOPBACK, ARITH_NONE);
	return dma_movement(len, 0, src_addr, dst_addr, 0, USE_DMA1_RX | USE_DMA1_TX);
}

int reduce_ext (	unsigned int len,
					uint64_t op1_addr,
					uint64_t op2_addr,
					uint64_t dst_addr
				) {
	
	//configure switch
	cfg_switch(DATAPATH_DMA_REDUCTION, ARITH_EXTERNAL);
	return dma_movement(len, op1_addr, op2_addr, dst_addr, 0, USE_DMA0_RX | USE_DMA1_RX | USE_DMA1_TX);
	
}

//startup and main

void check_hwid(void){
	// read HWID from hardware and copy it to host-accessible memory
	// TODO: check the HWID against expected
	unsigned int hwid = Xil_In32(GPIO2_DATA_REG);
	Xil_Out32(HWID_OFFSET, hwid);
}

//initialize the system
void init(void) {
	int myoffset;
	// Register irq handler
	microblaze_register_handler((XInterruptHandler)stream_isr,(void*)0);
	microblaze_enable_interrupts();

	// initialize exchange memory to zero.
	for ( myoffset = EXCHMEM_BASEADDR; myoffset < END_OF_EXCHMEM; myoffset +=4) {
		Xil_Out32(myoffset, 0);
	}
	// Check hardware ID
	check_hwid();
	//initialize dma tag
	dma_tag = 0;
	for(int i=0; i < MAX_DMA_TAGS; i++){
		dma_tag_lookup[i]=-1;
	}
	//deactivate reset of all peripherals
	SET(GPIO_DATA_REG, GPIO_SWRST_MASK);
	//enable access from host to exchange memory by removing reset of interface
	SET(GPIO_DATA_REG, GPIO_READY_MASK);

}

//reset the control module
//since this cancels any dma movement in flight and 
//clears the queues it's necessary to reset the dma tag and dma_tag_lookup
void encore_soft_reset(void){
	int myoffset;
	//disable interrupts (since this procedure will toggle the irq pin)
	microblaze_disable_interrupts();
	setup_irq(0);
	//1. activate reset pin  
	CLR(GPIO_DATA_REG, GPIO_SWRST_MASK);
	//2. clean up (exchange memory and static variables)
	for ( myoffset = EXCHMEM_BASEADDR; myoffset < END_OF_EXCHMEM; myoffset +=4) {
		Xil_Out32(myoffset, 0);
	}
	num_rx_enqueued = 0;
	dma_tag = 0;
	//next_rx_tag = 0;
	//clear dma lookup table
	for(int i=0; i < MAX_DMA_TAGS; i++){
		dma_tag_lookup[i]=-1;
	}
	//3. recheck hardware ID
	check_hwid();
	//4. then deactivate reset of all other blocks
	SET(GPIO_DATA_REG, GPIO_SWRST_MASK);
}

//poll for a call from the host
static inline void wait_for_call(void) {
	// Poll the host cmd queue
	unsigned int invalid;
	do {
		invalid = 0;
		invalid += tngetd(CMD_HOST);
	} while (invalid);
}

//signal finish to the host and write ret value in exchange mem
static inline void finalize_call(unsigned int retval) {
	Xil_Out32(RETVAL_OFFSET, retval);
    // Done: Set done and idle
	putd(STS_HOST, retval);
}

int main() {
	unsigned int retval;
	unsigned int scenario, len, comm, root_src_dst, function, msg_tag;
	unsigned int compression, src_type, dst_type;
	unsigned int buf0_addrl, buf0_addrh, buf1_addrl, buf1_addrh, buf2_addrl, buf2_addrh;
	uint64_t buf0_addr, buf1_addr, buf2_addr;

	init();
	//register exception handler though setjmp. it will save stack status to unroll stack when the jmp is performed 
	//	ref: https://www.gnu.org/software/libc/manual/html_node/Longjmp-in-Handler.html
	// when first executed, setjmp returns 0. call to longjmp pass a value != 0 to indicate a jmp is occurred
	retval = setjmp(excp_handler);
	if(retval)
	{
		finalize_call(retval);
	}

	while (1) {
		wait_for_call();
		
		//read parameters from host command queue
		scenario     = getd(CMD_HOST);
		len          = getd(CMD_HOST);
		comm         = getd(CMD_HOST);
		root_src_dst = getd(CMD_HOST);
		function     = getd(CMD_HOST);
		msg_tag      = getd(CMD_HOST);
		compression  = getd(CMD_HOST);
		src_type     = getd(CMD_HOST);
		dst_type     = getd(CMD_HOST);
		buf0_addrl   = getd(CMD_HOST);
		buf0_addrh   = getd(CMD_HOST);
		buf1_addrl   = getd(CMD_HOST);
		buf1_addrh   = getd(CMD_HOST);
		buf2_addrl   = getd(CMD_HOST);
		buf2_addrh   = getd(CMD_HOST);
<<<<<<< HEAD
		buf0_addr =  ((long long) buf0_addrh << 32) | buf0_addrl;
		buf1_addr =  ((long long) buf1_addrh << 32) | buf1_addrl;
		buf2_addr =  ((long long) buf2_addrh << 32) | buf2_addrl;

		comp = find_compressor(compression);

=======
		buf0_addr =  ((uint64_t) buf0_addrh << 32) | buf0_addrl;
		buf1_addr =  ((uint64_t) buf1_addrh << 32) | buf1_addrl;
		buf2_addr =  ((uint64_t) buf2_addrh << 32) | buf2_addrl;
>>>>>>> 56cdf66f
		switch (scenario)
		{
			case XCCL_CONFIG:
				retval = 0;
				switch (function)
				{
					case HOUSEKEEP_IRQEN:
						setup_irq((use_tcp ? (IRQCTRL_DMA2_CMD_QUEUE_EMPTY|IRQCTRL_DMA2_STS_QUEUE_NON_EMPTY) : (IRQCTRL_DMA0_CMD_QUEUE_EMPTY|IRQCTRL_DMA0_STS_QUEUE_NON_EMPTY)));
						microblaze_enable_interrupts();
						break;
					case HOUSEKEEP_IRQDIS:
						microblaze_disable_interrupts();
						setup_irq(0);
						clear_timer_interrupt();
						break;
					case HOUSEKEEP_SWRST:
						encore_soft_reset();
						break;
					case HOUSEKEEP_PKTEN:
						start_depacketizer(UDP_RXPKT_BASEADDR);
						start_depacketizer(TCP_RXPKT_BASEADDR);
						start_packetizer(UDP_TXPKT_BASEADDR, MAX_PACKETSIZE);
						start_packetizer(TCP_TXPKT_BASEADDR, MAX_PACKETSIZE);
						break;
					case HOUSEKEEP_TIMEOUT:
						timeout = len;
						break;
					case INIT_CONNECTION:
						retval  = init_connection(comm);
						break;
					case OPEN_PORT:
						retval  = openPort(comm);
						break;
					case OPEN_CON:
						retval  = openCon(comm);
						break;
					case USE_TCP_STACK:
						use_tcp = 1;
						break;
					case USE_UDP_STACK:
						use_tcp = 0;
					case START_PROFILING:
						retval = COLLECTIVE_OP_SUCCESS;
						break;
					case END_PROFILING:
						retval = COLLECTIVE_OP_SUCCESS;
						break;
					case SET_DMA_TRANSACTION_SIZE:
						retval = DMA_NOT_EXPECTED_BTT_ERROR;
						if(len < DMA_MAX_BTT){
							dma_transaction_size = len;
							start_timer1();
							Xil_Out32(TIME_TO_ACCESS_EXCH_MEM, read_timer1());
							retval = COLLECTIVE_OP_SUCCESS;
						}
						break;
					case SET_MAX_DMA_TRANSACTIONS:
						retval = DMA_NOT_OKAY_ERROR;
						if(len < DMA_MAX_TRANSACTIONS){
							max_dma_in_flight = len;
							retval = COLLECTIVE_OP_SUCCESS;
						}
						break;
					default:
						break;
				}
				
				break;
			case XCCL_SEND:
				retval = send(					comm, len, msg_tag,  root_src_dst, 	buf0_addr);
				break;
			case XCCL_RECV:
				retval = recv(					comm, len, msg_tag,  root_src_dst, 	buf0_addr);
				break;
			case XCCL_BCAST:
				retval = broadcast(				comm, len, 			 root_src_dst, 	buf0_addr);
				break;
			case XCCL_BCAST_RR:
				retval = broadcast_round_robin( comm, len, 			 root_src_dst, 	buf0_addr);
				break;
			case XCCL_SCATTER:	
				retval = scatter(				comm, len, 			 root_src_dst, 	buf0_addr, buf1_addr);
				break;
			case XCCL_SCATTER_RR:	
				retval = scatter_rr(			comm, len, 			 root_src_dst, 	buf0_addr, buf1_addr);
				break;
			case XCCL_GATHER:
				retval = gather(				comm, len, 			 root_src_dst, 	buf0_addr, buf1_addr);
				break;
			case XCCL_REDUCE:
				retval = reduce(				comm, len, function, root_src_dst, 	buf0_addr, buf1_addr);
				break;
			case XCCL_ALLGATHER:
				retval = allgather(				comm, len, 		     root_src_dst,	buf0_addr, buf1_addr);
				break;
			case XCCL_ALLREDUCE:
				retval = allreduce(				comm, len, function, root_src_dst,  buf0_addr, buf1_addr );
				break;
			case XCCL_ACC:
				retval = accumulate( 	  	  	  	  len, function, 				buf0_addr, buf1_addr, buf1_addr);
				break;
			case XCCL_COPY:
				retval = copy(	  		  	  	  	  len, 							buf0_addr, buf1_addr);
				break;
			case XCCL_REDUCE_RING:
				retval = reduce_ring_streaming( comm, len, function, root_src_dst, 	buf0_addr, buf1_addr);
				break;
			case XCCL_ALLREDUCE_FUSED_RING:
				retval = allreduce_fused_ring(	comm, len, function, 				buf0_addr, buf1_addr);
				break;
			case XCCL_ALLREDUCE_SHARE_RING:
				retval = all_reduce_share	(	comm, len, function, 				buf0_addr, buf1_addr);
				break;
			case XCCL_GATHER_RING:
				retval = gather_ring(			comm, len, 			 root_src_dst, 	buf0_addr, buf1_addr);
				break;
			case XCCL_ALLGATHER_RING:
				retval = allgather_ring(		comm, len, 							buf0_addr, buf1_addr);
				break;
			case XCCL_EXT_STREAM_KRNL:
				retval = ext_kernel_stream( 		  len, 			 				buf0_addr, buf1_addr);
				break;
			case XCCL_EXT_REDUCE:
				retval = reduce_ext(				  len, 			 				buf0_addr, buf1_addr, buf2_addr);
				break;
			case XCCL_REDUCE_SCATTER:
				retval = scatter_reduce(		comm, len, function, 				buf0_addr, buf1_addr);
				break;
			default:
				retval = COLLECTIVE_OP_SUCCESS;
				break;
		}

		finalize_call(retval);
	}
	return 0;
}<|MERGE_RESOLUTION|>--- conflicted
+++ resolved
@@ -29,14 +29,9 @@
 static volatile unsigned int num_rx_enqueued = 0;
 static volatile unsigned int timeout 	 	 = 1 << 28;
 static volatile unsigned int dma_tag_lookup [MAX_DMA_TAGS]; //index of the spare buffer that has been issued with that dma tag. -1 otherwise
-<<<<<<< HEAD
-static volatile	unsigned int dma_transaction_size = DMA_MAX_BTT;
-static compressor            comp;
-=======
 static volatile	unsigned int dma_transaction_size 	= DMA_MAX_BTT;
 static volatile unsigned int max_dma_in_flight 		= DMA_MAX_TRANSACTIONS;
-
->>>>>>> 56cdf66f
+static compressor            comp;
 
 unsigned int enqueue_rx_buffers(void);
 int  dequeue_rx_buffers(void);
@@ -435,7 +430,6 @@
 	return ret;
 }
 
-<<<<<<< HEAD
 //retrieves the compressor
 compressor find_compressor(unsigned int adr){
 	compressor ret;
@@ -446,9 +440,9 @@
 	ret.tdest_conv_up = tdest>>24 && 0xff;
 	ret.compression_ratio = Xil_In32(adr+4);
 	return ret;
-=======
+}
+
 //Packetizer/Depacketizer
-
 static inline void start_packetizer(uint64_t base_addr,unsigned int max_pktsize) {
 	//get number of 512b/64B transfers corresponding to max_pktsize
 	unsigned int max_pkt_transfers = (max_pktsize+63)/64;
@@ -458,7 +452,6 @@
 
 static inline void start_depacketizer(uint64_t base_addr) {
 	SET(		base_addr, CONTROL_REPEAT_MASK | CONTROL_START_MASK );
->>>>>>> 56cdf66f
 }
 
 //create the instructions for packetizer to send a message. Those infos include, among the others the message header.
@@ -2161,18 +2154,13 @@
 		buf1_addrh   = getd(CMD_HOST);
 		buf2_addrl   = getd(CMD_HOST);
 		buf2_addrh   = getd(CMD_HOST);
-<<<<<<< HEAD
-		buf0_addr =  ((long long) buf0_addrh << 32) | buf0_addrl;
-		buf1_addr =  ((long long) buf1_addrh << 32) | buf1_addrl;
-		buf2_addr =  ((long long) buf2_addrh << 32) | buf2_addrl;
-
-		comp = find_compressor(compression);
-
-=======
+
 		buf0_addr =  ((uint64_t) buf0_addrh << 32) | buf0_addrl;
 		buf1_addr =  ((uint64_t) buf1_addrh << 32) | buf1_addrl;
 		buf2_addr =  ((uint64_t) buf2_addrh << 32) | buf2_addrl;
->>>>>>> 56cdf66f
+
+		comp = find_compressor(compression);
+		
 		switch (scenario)
 		{
 			case XCCL_CONFIG:
