--- conflicted
+++ resolved
@@ -147,69 +147,6 @@
     }
 }
 
-<<<<<<< HEAD
-void arithmetic(Stream<stream_word > &op0, Stream<stream_word > &op1, Stream<stream_word > &res){
-    Stream<ap_axiu<2*DATA_WIDTH,0,0,DEST_WIDTH> > op_int("arith_op");
-    stream_word tmp_op0;
-    stream_word tmp_op1;
-    ap_axiu<2*DATA_WIDTH,0,0,DEST_WIDTH> tmp_op;
-    stream_word tmp_res;
-
-    //load op stream
-    do {
-        tmp_op0 = op0.Pop();
-        tmp_op1 = op1.Pop();
-        tmp_op.data(511,0) = tmp_op0.data;
-        tmp_op.keep(63,0) = tmp_op0.keep;
-        tmp_op.data(1023,512) = tmp_op1.data;
-        tmp_op.keep(127,64) = tmp_op1.keep;
-        tmp_op.last = tmp_op0.last;
-        op_int.write(tmp_op);
-    } while(tmp_op0.last == 0);
-    logger("Arith packet received\n", log_level::verbose);
-    //call arith
-    switch(tmp_op0.dest){
-        case 0:
-            reduce_sum_float(op_int, res);
-            break;
-        case 1:
-            reduce_sum_double(op_int, res);
-            break;
-        case 2:
-            reduce_sum_int32_t(op_int, res);
-            break;
-        case 3:
-            reduce_sum_int64_t(op_int, res);
-            break;
-        //half precision is problematic, no default support in C++
-        case 4:
-            reduce_sum_half(op_int, res);
-            break;
-    }
-    //load result stream
-    logger("Arith packet processed", log_level::verbose);
-}
-
-void compression(Stream<stream_word> &op0, Stream<stream_word> &res){
-    stream_word tmp_op0;
-    stream_word tmp_res;
-    Stream<stream_word> op_int;
-
-    tmp_op0 = op0.Pop();
-    logger << log_level::verbose << "Running compression lane with TDEST=" << tmp_op0.dest << endl;
-    op_int.Push(tmp_op0);
-    switch(tmp_op0.dest){
-        case 0://downcast
-            fp_hp_stream_conv(op_int, res);
-            break;
-        case 1://upcast
-            hp_fp_stream_conv(op_int, res);
-            break;
-    }
-}
-
-=======
->>>>>>> f8131143
 //emulate an AXI Stream Switch with TDEST routing and arbitrate on TLAST
 //NOTE: this implementation will block if the first transfer from a newly activated
 //slave hits a full master. In that scenario, the switch will block on all
