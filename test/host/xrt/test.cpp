/*******************************************************************************
#  Copyright (C) 2022 Xilinx, Inc
#
#  Licensed under the Apache License, Version 2.0 (the "License");
#  you may not use this file except in compliance with the License.
#  You may obtain a copy of the License at
#
#      http://www.apache.org/licenses/LICENSE-2.0
#
#  Unless required by applicable law or agreed to in writing, software
#  distributed under the License is distributed on an "AS IS" BASIS,
#  WITHOUT WARRANTIES OR CONDITIONS OF ANY KIND, either express or implied.
#  See the License for the specific language governing permissions and
#  limitations under the License.
#
#
*******************************************************************************/

#include <accl.hpp>
#include <accl_network_utils.hpp>
#include <cstdlib>
#include <experimental/xrt_ip.h>
#include <fstream>
#include <functional>
#include <json/json.h>
#include <mpi.h>
#include <random>
#include <sstream>
#include <tclap/CmdLine.h>
#include <vector>
#include <xrt/xrt_device.h>
#include <xrt/xrt_kernel.h>
#include <gtest/gtest.h>

using namespace ACCL;
using namespace accl_network_utils;

// Set the tolerance for compressed datatypes high enough, since we do currently
// not replicate the float32 -> float16 conversion for our reference results
#define FLOAT16RTOL 0.005
#define FLOAT16ATOL 0.05

struct options_t {
  int start_port;
  unsigned int rxbuf_size;
  unsigned int segment_size;
  unsigned int count;
  unsigned int device_index;
  bool test_xrt_simulator;
  bool debug;
  bool hardware;
  bool axis3;
  bool udp;
  bool tcp;
<<<<<<< HEAD
=======
  bool roce;
  bool return_error;
>>>>>>> a4985443
  bool rsfec;
  std::string xclbin;
  std::string config_file;
};

int rank, size;
options_t options;
xrt::device dev;
std::unique_ptr<ACCL::ACCL> accl;

void test_debug(std::string message, options_t &options) {
  if (options.debug) {
    std::cerr << message << std::endl;
  }
}

<<<<<<< HEAD
=======
template <typename T>
void report_incorrect_item(int idx, T res, T ref, options_t &options) {
  test_debug(std::to_string(idx + 1) + "th item is incorrect! (" +
                 std::to_string(res) + " != " + std::to_string(ref) + ")" +
                 "\n",
             options);
}

void check_usage(int argc, char *argv[]) {}

>>>>>>> a4985443
std::string prepend_process() {
  return "[process " + std::to_string(rank) + "] ";
}

template <typename T>
bool is_close(T a, T b, double rtol = 1e-5, double atol = 1e-8) {
  // std::cout << abs(a - b) << " <= " << (atol + rtol * abs(b)) << "? " <<
  // (abs(a - b) <= (atol + rtol * abs(b))) << std::endl;
  return abs(a - b) <= (atol + rtol * abs(b));
}

template <typename T> static void random_array(T *data, size_t count) {
  std::uniform_real_distribution<T> distribution(-1000, 1000);
  std::mt19937 engine;
  auto generator = std::bind(distribution, engine);
  for (size_t i = 0; i < count; ++i) {
    data[i] = generator();
  }
}

template <typename T> std::unique_ptr<T> random_array(size_t count) {
  std::unique_ptr<T> data(new T[count]);
  random_array(data.get(), count);
  return data;
}

class TestEnvironment : public ::testing::Environment {
  public:
    // Initialise the ACCL instance.
    virtual void SetUp() {
      std::vector<rank_t> ranks;

      if (options.config_file == "") {
        ranks = generate_ranks(!options.hardware || options.axis3, rank, size,
                              options.start_port, options.rxbuf_size);
      } else {
        ranks = generate_ranks(options.config_file, rank, options.start_port,
                              options.rxbuf_size);
      }

      acclDesign design;
      if (options.axis3) {
        design = acclDesign::AXIS3x;
      } else if (options.udp) {
        design = acclDesign::UDP;
      } else if (options.tcp) {
        design = acclDesign::TCP;
      }

      if (options.hardware || options.test_xrt_simulator) {
        dev = xrt::device(options.device_index);
      }

      accl = initialize_accl(
          ranks, rank, !options.hardware, design, dev, options.xclbin, 16,
          options.rxbuf_size, options.segment_size, options.rsfec);
      std::cout << "Setting up TestEnvironment" << std::endl;
      accl->set_timeout(1e6);
    }

    virtual void TearDown(){
      accl->deinit();
      MPI_Finalize();
    }

    //std::unique_ptr<ACCL::ACCL> accl;
};

class ACCLTest : public ::testing::Test {
protected:
    virtual void SetUp() {
      MPI_Barrier(MPI_COMM_WORLD);
    }
    virtual void TearDown() {
      MPI_Barrier(MPI_COMM_WORLD);
    }
};

class ACCLRootTest : public ACCLTest, public testing::WithParamInterface<int> {};
class ACCLFuncTest : public ACCLTest, public testing::WithParamInterface<reduceFunction> {};
class ACCLRootFuncTest : public ACCLTest, public testing::WithParamInterface<std::tuple<int, reduceFunction>> {};

TEST_F(ACCLTest, test_copy){
  unsigned int count = options.count;
  auto op_buf = accl->create_buffer<float>(count, dataType::float32);
  auto res_buf = accl->create_buffer<float>(count, dataType::float32);
  random_array(op_buf->buffer(), count);

<<<<<<< HEAD
  accl->copy(*op_buf, *res_buf, count);
=======
  accl.copy(*op_buf, *res_buf, count);
  int errors = 0;
  for (unsigned int i = 0; i < count; ++i) {
    float ref = (*op_buf)[i];
    float res = (*res_buf)[i];
    if (res != ref) {
      report_incorrect_item<float>(i, res, ref, options);
      errors += 1;
    }
  }
>>>>>>> a4985443

  for (unsigned int i = 0; i < count; ++i) {
    EXPECT_EQ((*op_buf)[i], (*res_buf)[i]);
  }
}

TEST_F(ACCLTest, test_copy_stream) {
  unsigned int count = options.count;
  auto op_buf = accl->create_buffer<float>(count, dataType::float32);
  auto res_buf = accl->create_buffer<float>(count, dataType::float32);
  random_array(op_buf->buffer(), count);

<<<<<<< HEAD
  accl->copy_to_stream(*op_buf, count, false);
  accl->copy_from_stream(*res_buf, count, false);
=======
  test_debug("Copy data from buffer to stream", options);
  accl.copy_to_stream(*op_buf, count, false);
  test_debug("Copy data from stream to buffer", options);
  accl.copy_from_stream(*res_buf, count, false);
  int errors = 0;
  for (unsigned int i = 0; i < count; ++i) {
    float ref = (*op_buf)[i];
    float res = (*res_buf)[i];
    if (res != ref) {
      report_incorrect_item<float>(i, res, ref, options);
      errors += 1;
    }
  }
>>>>>>> a4985443

  for (unsigned int i = 0; i < count; ++i) {
    EXPECT_EQ((*op_buf)[i], (*res_buf)[i]);
  }
}

TEST_F(ACCLTest, test_copy_p2p) {
  unsigned int count = options.count;
  auto op_buf = accl->create_buffer<float>(count, dataType::float32);
  std::unique_ptr<ACCL::Buffer<float>> p2p_buf;
  try {
    p2p_buf = accl->create_buffer_p2p<float>(count, dataType::float32);
  } catch (const std::bad_alloc &e) {
    std::cout << "Can't allocate p2p buffer (" << e.what() << "). "
              << "This probably means p2p is disabled on the FPGA.\n"
              << "Skipping p2p test..." << std::endl;
    return;
  }
  random_array(op_buf->buffer(), count);

  accl->copy(*op_buf, *p2p_buf, count);

  for (unsigned int i = 0; i < count; ++i) {
<<<<<<< HEAD
    EXPECT_EQ((*op_buf)[i], (*p2p_buf)[i]);
=======
    float ref = (*op_buf)[i];
    float res = (*p2p_buf)[i];
    if (res != ref) {
      report_incorrect_item<float>(i, res, ref, options);
      errors += 1;
    }
>>>>>>> a4985443
  }
}

TEST_P(ACCLFuncTest, test_combine) {
  if((GetParam() != reduceFunction::SUM) && (GetParam() != reduceFunction::MAX)){
    GTEST_SKIP() << "Unrecognized reduction function";
  }

  unsigned int count = options.count;
  auto op_buf1 = accl->create_buffer<float>(count, dataType::float32);
  auto op_buf2 = accl->create_buffer<float>(count, dataType::float32);
  auto res_buf = accl->create_buffer<float>(count, dataType::float32);
  random_array(op_buf1->buffer(), count);
  random_array(op_buf2->buffer(), count);

  accl->combine(count, GetParam(), *op_buf1, *op_buf2, *res_buf);

  float ref, res;
  for (unsigned int i = 0; i < count; ++i) {
<<<<<<< HEAD
    if(GetParam() == reduceFunction::SUM){
      ref = (*op_buf1)[i] + (*op_buf2)[i];
      res = (*res_buf)[i];
    } else if(GetParam() == reduceFunction::MAX){
      ref = ((*op_buf1)[i] > (*op_buf2)[i]) ? (*op_buf1)[i] : (*op_buf2)[i];
      res = (*res_buf)[i];
=======
    float ref = (*op_buf1)[i] + (*op_buf2)[i];
    float res = (*res_buf)[i];
    if (res != ref) {
      report_incorrect_item<float>(i, res, ref, options);
      errors += 1;
>>>>>>> a4985443
    }
    EXPECT_EQ(ref, res);
  }
}

TEST_F(ACCLTest, test_sendrcv_bo) {

<<<<<<< HEAD
  if(!options.test_xrt_simulator) {
    GTEST_SKIP() << "Skipping xrt::bo test. We are not running on hardware and "
                 "XCL emulation is disabled. Make sure XILINX_VITIS and "
                 "XCL_EMULATION_MODE are set.";
=======
  accl.combine(count, reduceFunction::MAX, *op_buf1, *op_buf2, *res_buf);
  int errors = 0;
  for (unsigned int i = 0; i < count; ++i) {
    float ref = ((*op_buf1)[i] > (*op_buf2)[i]) ? (*op_buf1)[i] : (*op_buf2)[i];
    float res = (*res_buf)[i];
    if (res != ref) {
      report_incorrect_item<float>(i, res, ref, options);
      errors += 1;
    }
  }

  if (errors > 0) {
    std::cout << errors << " errors!" << std::endl;
  } else {
    std::cout << "Test succesfull!" << std::endl;
>>>>>>> a4985443
  }
  unsigned int count = options.count;
  unsigned int count_bytes = count * dataTypeSize.at(dataType::float32);
  if (count_bytes > options.segment_size) {
    GTEST_SKIP() << "Send recv currently doesn't support segmentation. ";
  }

  // Initialize bo
  float *data =
      static_cast<float *>(std::aligned_alloc(4096, count * sizeof(float)));
  float *validation_data =
      static_cast<float *>(std::aligned_alloc(4096, count * sizeof(float)));
  random_array(data, count);

  xrt::bo send_bo(dev, data, count * sizeof(float), accl->devicemem());
  xrt::bo recv_bo(dev, validation_data, count * sizeof(float),
                  accl->devicemem());
  auto op_buf = accl->create_buffer<float>(send_bo, count, dataType::float32);
  auto res_buf = accl->create_buffer<float>(recv_bo, count, dataType::float32);
  int next_rank = (rank + 1) % size;
  int prev_rank = (rank + size - 1) % size;

  test_debug("Syncing buffers...", options);
  send_bo.sync(XCL_BO_SYNC_BO_TO_DEVICE);

  test_debug("Sending data on " + std::to_string(rank) + " to " +
                 std::to_string(next_rank) + "...",
             options);
  accl->send(*op_buf, count, next_rank, 0, GLOBAL_COMM, true);

  test_debug("Receiving data on " + std::to_string(rank) + " from " +
                 std::to_string(prev_rank) + "...",
             options);
  accl->recv(*op_buf, count, prev_rank, 0, GLOBAL_COMM, true);

  test_debug("Sending data on " + std::to_string(rank) + " to " +
                 std::to_string(prev_rank) + "...",
             options);
  accl->send(*op_buf, count, prev_rank, 1, GLOBAL_COMM, true);

  test_debug("Receiving data on " + std::to_string(rank) + " from " +
                 std::to_string(next_rank) + "...",
             options);
  accl->recv(*op_buf, count, next_rank, 1, GLOBAL_COMM, true);

  accl->copy(*op_buf, *res_buf, count, true, true);

  recv_bo.sync(XCL_BO_SYNC_BO_FROM_DEVICE);
<<<<<<< HEAD
=======
  int errors = 0;
  for (unsigned int i = 0; i < count; ++i) {
    float ref = validation_data[i];
    float res = data[i];
    if (res != ref) {
      report_incorrect_item<float>(i, res, ref, options);
      errors += 1;
    }
  }
>>>>>>> a4985443

  for (unsigned int i = 0; i < count; ++i) {
    EXPECT_EQ(validation_data[i], data[i]);
  }

  std::free(data);
  std::free(validation_data);
}

TEST_F(ACCLTest, test_sendrcv) {
  unsigned int count = options.count;
  unsigned int count_bytes = count * dataTypeSize.at(dataType::float32);
  if (count_bytes > options.segment_size) {
    GTEST_SKIP() << "Send recv currently doesn't support segmentation. ";
  }

  auto op_buf = accl->create_buffer<float>(count, dataType::float32);
  auto res_buf = accl->create_buffer<float>(count, dataType::float32);
  random_array(op_buf->buffer(), count);
  int next_rank = (rank + 1) % size;
  int prev_rank = (rank + size - 1) % size;

  test_debug("Sending data on " + std::to_string(rank) + " to " +
                 std::to_string(next_rank) + "...",
             options);
  accl->send(*op_buf, count, next_rank, 0);

  test_debug("Receiving data on " + std::to_string(rank) + " from " +
                 std::to_string(prev_rank) + "...",
             options);
  accl->recv(*res_buf, count, prev_rank, 0);

  test_debug("Sending data on " + std::to_string(rank) + " to " +
                 std::to_string(prev_rank) + "...",
             options);
  accl->send(*res_buf, count, prev_rank, 1);

  test_debug("Receiving data on " + std::to_string(rank) + " from " +
                 std::to_string(next_rank) + "...",
             options);
  accl->recv(*res_buf, count, next_rank, 1);

  for (unsigned int i = 0; i < count; ++i) {
<<<<<<< HEAD
    EXPECT_EQ((*res_buf)[i], (*op_buf)[i]);
=======
    float res = (*res_buf)[i];
    float ref = (*op_buf)[i];
    if (res != ref) {
      report_incorrect_item<float>(i, res, ref, options);
      errors += 1;
    }
>>>>>>> a4985443
  }

}

TEST_F(ACCLTest, test_sendrcv_stream) {
  unsigned int count = options.count;
  unsigned int count_bytes = count * dataTypeSize.at(dataType::float32);
  if (count_bytes > options.segment_size) {
    GTEST_SKIP() << "Send recv currently doesn't support segmentation. ";
  }

  auto op_buf = accl->create_buffer<float>(count, dataType::float32);
  auto res_buf = accl->create_buffer<float>(count, dataType::float32);
  random_array(op_buf->buffer(), count);
  int next_rank = (rank + 1) % size;
  int prev_rank = (rank + size - 1) % size;

  test_debug("Sending data on " + std::to_string(rank) + " to " +
             std::to_string(next_rank) + "...", options);
  accl->send(*op_buf, count, next_rank, 0);

  test_debug("Receiving data on " + std::to_string(rank) + " from " +
             std::to_string(prev_rank) + "...", options);
  accl->recv(dataType::float32, count, prev_rank, 0, GLOBAL_COMM);

  test_debug("Sending data on " + std::to_string(rank) + " to " +
             std::to_string(prev_rank) + "...", options);
  accl->send(dataType::float32, count, prev_rank, 1, GLOBAL_COMM);

  test_debug("Receiving data on " + std::to_string(rank) + " from " +
             std::to_string(next_rank) + "...", options);
  accl->recv(*res_buf, count, next_rank, 1);

  for (unsigned int i = 0; i < count; ++i) {
<<<<<<< HEAD
    EXPECT_EQ((*res_buf)[i], (*op_buf)[i]);
=======
    float res = (*res_buf)[i];
    float ref = (*op_buf)[i];
    if (res != ref) {
      report_incorrect_item<float>(i, res, ref, options);
      errors += 1;
    }
>>>>>>> a4985443
  }

}

TEST_F(ACCLTest, test_stream_put) {
  unsigned int count = options.count;
  unsigned int count_bytes = count * dataTypeSize.at(dataType::float32);
  if (count_bytes > options.segment_size) {
    GTEST_SKIP() << "Send recv currently doesn't support segmentation. ";
  }

  auto op_buf = accl->create_buffer<float>(count, dataType::float32);
  auto res_buf = accl->create_buffer<float>(count, dataType::float32);
  random_array(op_buf->buffer(), count);
  int next_rank = (rank + 1) % size;
  int prev_rank = (rank + size - 1) % size;

  test_debug("Sending data on " + std::to_string(rank) + " to stream 0 on " +
             std::to_string(next_rank) + "...", options);
  accl->stream_put(*op_buf, count, next_rank, 9);

  test_debug("Sending data on " + std::to_string(rank) + " from stream to " +
             std::to_string(prev_rank) + "...", options);
  accl->send(dataType::float32, count, prev_rank, 1, GLOBAL_COMM);

  test_debug("Receiving data on " + std::to_string(rank) + " from " +
             std::to_string(next_rank) + "...", options);
  accl->recv(*res_buf, count, next_rank, 1);

  for (unsigned int i = 0; i < count; ++i) {
<<<<<<< HEAD
    EXPECT_EQ((*res_buf)[i], (*op_buf)[i]);
=======
    float res = (*res_buf)[i];
    float ref = (*op_buf)[i];
    if (res != ref) {
      report_incorrect_item<float>(i, res, ref, options);
      errors += 1;
    }
>>>>>>> a4985443
  }

}

TEST_F(ACCLTest, test_sendrcv_compressed) {

  unsigned int count = options.count;
  unsigned int count_bytes = count * dataTypeSize.at(dataType::float32);
  if (count_bytes > options.segment_size) {
    GTEST_SKIP() << "Send recv currently doesn't support segmentation. ";
  }

  auto op_buf = accl->create_buffer<float>(count, dataType::float32);
  auto res_buf = accl->create_buffer<float>(count, dataType::float32);
  random_array(op_buf->buffer(), count);
  int next_rank = (rank + 1) % size;
  int prev_rank = (rank + size - 1) % size;

  test_debug("Sending data on " + std::to_string(rank) + " to " +
                 std::to_string(next_rank) + "...",
             options);
  accl->send(*op_buf, count, next_rank, 0, GLOBAL_COMM, false,
            dataType::float16);

  test_debug("Receiving data on " + std::to_string(rank) + " from " +
                 std::to_string(prev_rank) + "...",
             options);
  accl->recv(*res_buf, count, prev_rank, 0, GLOBAL_COMM, false,
            dataType::float16);

  for (unsigned int i = 0; i < count; ++i) {
<<<<<<< HEAD
    EXPECT_TRUE(is_close((*res_buf)[i], (*op_buf)[i], FLOAT16RTOL, FLOAT16ATOL));
=======
    float res = (*res_buf)[i];
    float ref = (*op_buf)[i];
    if (!is_close(res, ref, FLOAT16RTOL, FLOAT16ATOL)) {
      report_incorrect_item<float>(i, res, ref, options);
      errors += 1;
    }
>>>>>>> a4985443
  }

  test_debug("Sending data on " + std::to_string(rank) + " to " +
                 std::to_string(prev_rank) + "...",
             options);
  accl->send(*op_buf, count, prev_rank, 1, GLOBAL_COMM, false,
            dataType::float16);

  test_debug("Receiving data on " + std::to_string(rank) + " from " +
                 std::to_string(next_rank) + "...",
             options);
  accl->recv(*res_buf, count, next_rank, 1, GLOBAL_COMM, false,
            dataType::float16);

  for (unsigned int i = 0; i < count; ++i) {
<<<<<<< HEAD
    EXPECT_TRUE(is_close((*res_buf)[i], (*op_buf)[i], FLOAT16RTOL, FLOAT16ATOL));
=======
    float res = (*res_buf)[i];
    float ref = (*op_buf)[i];
    if (!is_close(res, ref, FLOAT16RTOL, FLOAT16ATOL)) {
      report_incorrect_item<float>(i, res, ref, options);
      errors += 1;
    }
>>>>>>> a4985443
  }

}

TEST_P(ACCLRootTest, test_bcast) {
  unsigned int count = options.count;
  auto op_buf = accl->create_buffer<float>(count, dataType::float32);
  auto res_buf = accl->create_buffer<float>(count, dataType::float32);
  random_array(op_buf->buffer(), count);

  int root = GetParam();
  if (rank == root) {
    test_debug("Broadcasting data from " + std::to_string(rank) + "...", options);
    accl->bcast(*op_buf, count, root);
  } else {
    test_debug("Getting broadcast data from " + std::to_string(root) + "...", options);
    accl->bcast(*res_buf, count, root);
  }

  if (rank != root) {
    for (unsigned int i = 0; i < count; ++i) {
<<<<<<< HEAD
      EXPECT_EQ((*res_buf)[i], (*op_buf)[i]);
=======
      float res = (*res_buf)[i];
      float ref = (*op_buf)[i];
      if (res != ref) {
        report_incorrect_item<float>(i, res, ref, options);
        errors += 1;
      }
    }

    if (errors > 0) {
      std::cout << std::to_string(errors) + " errors!" << std::endl;
      failed_tests++;
    } else {
      std::cout << "Test is successful!" << std::endl;
>>>>>>> a4985443
    }
  } else {
    EXPECT_TRUE(true);
  }
}

TEST_P(ACCLRootTest, test_bcast_compressed) {
  unsigned int count = options.count;
  auto op_buf = accl->create_buffer<float>(count, dataType::float32);
  auto res_buf = accl->create_buffer<float>(count, dataType::float32);
  random_array(op_buf->buffer(), count);

  int root = GetParam();
  if (rank == root) {
    test_debug("Broadcasting data from " + std::to_string(rank) + "...", options);
    accl->bcast(*op_buf, count, root, GLOBAL_COMM, false, false, dataType::float16);
  } else {
    test_debug("Getting broadcast data from " + std::to_string(root) + "...", options);
    accl->bcast(*res_buf, count, root, GLOBAL_COMM, false, false, dataType::float16);
  }

  if (rank != root) {
    for (unsigned int i = 0; i < count; ++i) {
      float res = (*res_buf)[i];
      float ref = (*op_buf)[i];
<<<<<<< HEAD
      EXPECT_TRUE(is_close(res, ref, FLOAT16RTOL, FLOAT16ATOL));
=======
      if (!is_close(res, ref, FLOAT16RTOL, FLOAT16ATOL)) {
        report_incorrect_item<float>(i, res, ref, options);
        errors += 1;
      }
    }

    if (errors > 0) {
      std::cout << std::to_string(errors) + " errors!" << std::endl;
      failed_tests++;
    } else {
      std::cout << "Test is successful!" << std::endl;
>>>>>>> a4985443
    }
  } else {
    EXPECT_TRUE(true);
  }
}

TEST_P(ACCLRootTest, test_scatter) {
  unsigned int count = options.count;
  unsigned int count_bytes = count * dataTypeSize.at(dataType::float32);
  if (count_bytes > options.segment_size) {
    GTEST_SKIP() << "Scatter currently doesn't support segmentation. ";
  }

  auto op_buf = accl->create_buffer<float>(count * size, dataType::float32);
  auto res_buf = accl->create_buffer<float>(count, dataType::float32);
  random_array(op_buf->buffer(), count * size);
  int root = GetParam();
  test_debug("Scatter data from " + std::to_string(rank) + "...", options);
  accl->scatter(*op_buf, *res_buf, count, root);

  for (unsigned int i = 0; i < count; ++i) {
<<<<<<< HEAD
    EXPECT_EQ((*res_buf)[i], (*op_buf)[i + rank * count]);
=======
    float res = (*res_buf)[i];
    float ref = (*op_buf)[i + rank * count];
    if (res != ref) {
      report_incorrect_item<float>(i, res, ref, options);
      errors += 1;
    }
  }

  if (errors > 0) {
    std::cout << std::to_string(errors) + " errors!" << std::endl;
    failed_tests++;
  } else {
    std::cout << "Test is successful!" << std::endl;
>>>>>>> a4985443
  }
}

TEST_P(ACCLRootTest, test_scatter_compressed) {
  unsigned int count = options.count;
  unsigned int count_bytes = count * dataTypeSize.at(dataType::float32);
  if (count_bytes > options.segment_size) {
    GTEST_SKIP() << "Scatter currently doesn't support segmentation. ";
  }

  auto op_buf = accl->create_buffer<float>(count * size, dataType::float32);
  auto res_buf = accl->create_buffer<float>(count, dataType::float32);
  random_array(op_buf->buffer(), count * size);
  int root = GetParam();
  test_debug("Scatter data from " + std::to_string(rank) + "...", options);
  accl->scatter(*op_buf, *res_buf, count, root, GLOBAL_COMM, false, false, dataType::float16);

  for (unsigned int i = 0; i < count; ++i) {
    float res = (*res_buf)[i];
    float ref = (*op_buf)[i + rank * count];
<<<<<<< HEAD
    EXPECT_TRUE(is_close(res, ref, FLOAT16RTOL, FLOAT16ATOL));
=======
    if (!is_close(res, ref, FLOAT16RTOL, FLOAT16ATOL)) {
      report_incorrect_item<float>(i, res, ref, options);
      errors += 1;
    }
  }

  if (errors > 0) {
    std::cout << std::to_string(errors) + " errors!" << std::endl;
    failed_tests++;
  } else {
    std::cout << "Test is successful!" << std::endl;
>>>>>>> a4985443
  }
}

TEST_P(ACCLRootTest, test_gather) {
  unsigned int count = options.count;
  unsigned int count_bytes = count * dataTypeSize.at(dataType::float32);
  if (count_bytes > options.segment_size) {
    GTEST_SKIP() << "Gather currently doesn't support segmentation. ";
  }
  int root = GetParam();
  std::unique_ptr<float> host_op_buf = random_array<float>(count * size);
  auto op_buf = accl->create_buffer(host_op_buf.get() + count * rank, count, dataType::float32);
  std::unique_ptr<ACCL::Buffer<float>> res_buf;
  if (rank == root) {
    res_buf = accl->create_buffer<float>(count * size, dataType::float32);
  } else {
    res_buf = std::unique_ptr<ACCL::Buffer<float>>(nullptr);
  }

  test_debug("Gather data from " + std::to_string(rank) + "...", options);
  accl->gather(*op_buf, *res_buf, count, root);

  if (rank == root) {
    for (unsigned int i = 0; i < count * size; ++i) {
<<<<<<< HEAD
      EXPECT_EQ((*res_buf)[i], host_op_buf.get()[i]);
=======
      float res = (*res_buf)[i];
      float ref = host_op_buf.get()[i];
      if (res != ref) {
        report_incorrect_item<float>(i, res, ref, options);
        errors += 1;
      }
    }

    if (errors > 0) {
      std::cout << std::to_string(errors) + " errors!" << std::endl;
      failed_tests++;
    } else {
      std::cout << "Test is successful!" << std::endl;
>>>>>>> a4985443
    }
  } else {
    EXPECT_TRUE(true);
  }
}

TEST_P(ACCLRootTest, test_gather_compressed) {
  unsigned int count = options.count;
  unsigned int count_bytes = count * dataTypeSize.at(dataType::float32);
  if (count_bytes > options.segment_size) {
    GTEST_SKIP() << "Gather currently doesn't support segmentation. ";
  }
  int root = GetParam();
  std::unique_ptr<float> host_op_buf = random_array<float>(count * size);
  auto op_buf = accl->create_buffer(host_op_buf.get() + count * rank, count, dataType::float32);
  std::unique_ptr<ACCL::Buffer<float>> res_buf;
  if (rank == root) {
    res_buf = accl->create_buffer<float>(count * size, dataType::float32);
  } else {
    res_buf = std::unique_ptr<ACCL::Buffer<float>>(nullptr);
  }

  test_debug("Gather data from " + std::to_string(rank) + "...", options);
  accl->gather(*op_buf, *res_buf, count, root, GLOBAL_COMM, false, false, dataType::float16);

  if (rank == root) {
    for (unsigned int i = 0; i < count * size; ++i) {
      float res = (*res_buf)[i];
      float ref = host_op_buf.get()[i];
<<<<<<< HEAD
      EXPECT_TRUE(is_close(res, ref, FLOAT16RTOL, FLOAT16ATOL));
=======
      if (!is_close(res, ref, FLOAT16RTOL, FLOAT16ATOL)) {
        report_incorrect_item<float>(i, res, ref, options);
        errors += 1;
      }
    }

    if (errors > 0) {
      std::cout << std::to_string(errors) + " errors!" << std::endl;
      failed_tests++;
    } else {
      std::cout << "Test is successful!" << std::endl;
>>>>>>> a4985443
    }
  } else {
    EXPECT_TRUE(true);
  }
}

TEST_F(ACCLTest, test_allgather) {
  unsigned int count = options.count;
  unsigned int count_bytes = count * dataTypeSize.at(dataType::float32);
  if (count_bytes > options.segment_size) {
    GTEST_SKIP() << "Allgather currently doesn't support segmentation. ";
  }

  std::unique_ptr<float> host_op_buf = random_array<float>(count * size);
  auto op_buf = accl->create_buffer(host_op_buf.get() + count * rank, count, dataType::float32);
  auto res_buf = accl->create_buffer<float>(count * size, dataType::float32);

  test_debug("Gathering data...", options);
  accl->allgather(*op_buf, *res_buf, count);

  for (unsigned int i = 0; i < count * size; ++i) {
<<<<<<< HEAD
    EXPECT_EQ((*res_buf)[i], host_op_buf.get()[i]);
=======
    float res = (*res_buf)[i];
    float ref = host_op_buf.get()[i];
    if (res != ref) {
      report_incorrect_item<float>(i, res, ref, options);
      errors += 1;
    }
  }

  if (errors > 0) {
    std::cout << std::to_string(errors) + " errors!" << std::endl;
    failed_tests++;
  } else {
    std::cout << "Test is successful!" << std::endl;
>>>>>>> a4985443
  }
}

TEST_F(ACCLTest, test_allgather_compressed) {
  unsigned int count = options.count;
  unsigned int count_bytes = count * dataTypeSize.at(dataType::float32);
  if (count_bytes > options.segment_size) {
    GTEST_SKIP() << "Allgather currently doesn't support segmentation. ";
  }

  std::unique_ptr<float> host_op_buf = random_array<float>(count * size);
  auto op_buf = accl->create_buffer(host_op_buf.get() + count * rank, count,
                                   dataType::float32);
  auto res_buf = accl->create_buffer<float>(count * size, dataType::float32);

  test_debug("Gathering data...", options);
  accl->allgather(*op_buf, *res_buf, count, GLOBAL_COMM, false, false,
                 dataType::float16);

  for (unsigned int i = 0; i < count * size; ++i) {
<<<<<<< HEAD
    EXPECT_TRUE(is_close((*res_buf)[i], host_op_buf.get()[i], FLOAT16RTOL, FLOAT16ATOL));
=======
    float res = (*res_buf)[i];
    float ref = host_op_buf.get()[i];
    if (!is_close(res, ref, FLOAT16RTOL, FLOAT16ATOL)) {
      report_incorrect_item<float>(i, res, ref, options);
      errors += 1;
    }
  }

  if (errors > 0) {
    std::cout << std::to_string(errors) + " errors!" << std::endl;
    failed_tests++;
  } else {
    std::cout << "Test is successful!" << std::endl;
>>>>>>> a4985443
  }
}

TEST_F(ACCLTest, test_allgather_comms) {
  unsigned int count = options.count;
  unsigned int count_bytes = count * dataTypeSize.at(dataType::float32);
  if (count_bytes > options.segment_size) {
    GTEST_SKIP() << "Allgather currently doesn't support segmentation. ";
  }

  std::unique_ptr<float> host_op_buf(new float[count * size]);
  auto op_buf = accl->create_buffer(host_op_buf.get(), count, dataType::float32);
  auto res_buf = accl->create_buffer<float>(count * size, dataType::float32);

  for (unsigned int i = 0; i < count * size; i++) {
    host_op_buf.get()[i] = rank + i;
  }
  std::fill(res_buf->buffer(), res_buf->buffer() + count * size, 0);

  test_debug("Setting up communicators...", options);
  auto group = accl->get_comm_group(GLOBAL_COMM);
  unsigned int own_rank = accl->get_comm_rank(GLOBAL_COMM);
  unsigned int split = group.size() / 2;
  test_debug("Split is " + std::to_string(split), options);
  std::vector<rank_t>::iterator new_group_start;
  std::vector<rank_t>::iterator new_group_end;
  unsigned int new_rank = own_rank;
  bool is_in_lower_part = own_rank < split;
  if (is_in_lower_part) {
    new_group_start = group.begin();
    new_group_end = group.begin() + split;
  } else {
    new_group_start = group.begin() + split;
    new_group_end = group.end();
    new_rank = own_rank - split;
  }
  std::vector<rank_t> new_group(new_group_start, new_group_end);
  communicatorId new_comm = accl->create_communicator(new_group, new_rank);
  test_debug(accl->dump_communicator(), options);
  test_debug("Gathering data... count=" + std::to_string(count) +
                 ", comm=" + std::to_string(new_comm),
             options);
  accl->allgather(*op_buf, *res_buf, count, new_comm);
  test_debug("Validate data...", options);

  unsigned int data_split =
      is_in_lower_part ? count * split : count * size - count * split;

  for (unsigned int i = 0; i < count * size; ++i) {
    float res = (*res_buf)[i];
    float ref;
    if (i < data_split) {
      ref = is_in_lower_part ? 0 : split;
      ref += (i / count) + (i % count);
    } else {
      ref = 0.0;
    }
<<<<<<< HEAD
    EXPECT_EQ(res, ref);
=======
    if (res != ref) {
      report_incorrect_item<float>(i, res, ref, options);
      errors += 1;
    }
  }

  if (errors > 0) {
    std::cout << std::to_string(errors) + " errors!" << std::endl;
    failed_tests++;
  } else {
    std::cout << "Test is successful!" << std::endl;
>>>>>>> a4985443
  }
}

TEST_F(ACCLTest, test_multicomm) {
  unsigned int count = options.count;
  unsigned int count_bytes = count * dataTypeSize.at(dataType::float32);
  if (count_bytes > options.segment_size) {
    GTEST_SKIP() << "Send currently doesn't support segmentation. ";
  }

  auto group = accl->get_comm_group(GLOBAL_COMM);
  unsigned int own_rank = accl->get_comm_rank(GLOBAL_COMM);
  int errors = 0;
  if (group.size() < 4) {
    GTEST_SKIP() << "Too few ranks. ";
  }
  if (own_rank == 1 || own_rank > 3) {
    EXPECT_TRUE(true);
  }
  std::vector<rank_t> new_group;
  new_group.push_back(group[0]);
  new_group.push_back(group[2]);
  new_group.push_back(group[3]);
  unsigned int new_rank = (own_rank == 0) ? 0 : own_rank - 1;
  communicatorId new_comm = accl->create_communicator(new_group, new_rank);
  test_debug(accl->dump_communicator(), options);
  std::unique_ptr<float> host_op_buf = random_array<float>(count);
  auto op_buf = accl->create_buffer(host_op_buf.get(), count, dataType::float32);
  auto res_buf = accl->create_buffer<float>(count, dataType::float32);
  // start with a send/recv between ranks 0 and 2 (0 and 1 in the new
  // communicator)
  if (new_rank == 0) {
    accl->send(*op_buf, count, 1, 0, new_comm);
    accl->recv(*res_buf, count, 1, 1, new_comm);
    test_debug("Second recv completed", options);
    for (unsigned int i = 0; i < count; ++i) {
<<<<<<< HEAD
      EXPECT_EQ((*res_buf)[i], host_op_buf.get()[i]);
=======
      float res = (*res_buf)[i];
      float ref = host_op_buf.get()[i];
      if (res != ref) {
        report_incorrect_item<float>(i, res, ref, options);
        errors += 1;
      }
>>>>>>> a4985443
    }
  } else if (new_rank == 1) {
    accl->recv(*res_buf, count, 0, 0, new_comm);
    test_debug("First recv completed", options);
    accl->send(*op_buf, count, 0, 1, new_comm);
  }

  // do an all-reduce on the new communicator
  for (unsigned int i = 0; i < count; ++i) {
    host_op_buf.get()[i] = i;
  }
  accl->allreduce(*op_buf, *res_buf, count, ACCL::reduceFunction::SUM, new_comm);
  for (unsigned int i = 0; i < count; ++i) {
<<<<<<< HEAD
    EXPECT_EQ((*res_buf)[i], 3*host_op_buf.get()[i]);
=======
    float res = (*res_buf)[i];
    float ref = 3 * host_op_buf.get()[i];
    if (res != ref) {
      report_incorrect_item<float>(i, res, ref, options);
      errors += 1;
    }
  }
  if (errors > 0) {
    std::cout << std::to_string(errors) + " errors!" << std::endl;
    failed_tests++;
  } else {
    std::cout << "Test is successful!" << std::endl;
>>>>>>> a4985443
  }
}

TEST_P(ACCLRootFuncTest, test_reduce) {
  int root = std::get<0>(GetParam());
  reduceFunction function = std::get<1>(GetParam());
  if((function != reduceFunction::SUM) && (function != reduceFunction::MAX)){
    GTEST_SKIP() << "Unrecognized reduction function";
  }

  unsigned int count = options.count;
  unsigned int count_bytes = count * dataTypeSize.at(dataType::float32);
  if (count_bytes > options.segment_size) {
    GTEST_SKIP() << "Reduce currently doesn't support segmentation. ";
  }

  auto op_buf = accl->create_buffer<float>(count, dataType::float32);
  auto res_buf = accl->create_buffer<float>(count, dataType::float32);
  random_array(op_buf->buffer(), count);

  test_debug("Reduce data to " + std::to_string(root) + "...", options);
  accl->reduce(*op_buf, *res_buf, count, root, function);

  float res, ref;
  if (rank == root) {
    for (unsigned int i = 0; i < count; ++i) {
<<<<<<< HEAD
      res = (*res_buf)[i];
      ref = (function == reduceFunction::MAX) ? (*op_buf)[i] : (*op_buf)[i] * size;
      EXPECT_EQ(res, ref);
=======
      float res = (*res_buf)[i];
      float ref = (*op_buf)[i] * size;

      if (res != ref) {
        report_incorrect_item<float>(i, res, ref, options);
        errors += 1;
      }
    }

    if (errors > 0) {
      std::cout << std::to_string(errors) + " errors!" << std::endl;
      failed_tests++;
    } else {
      std::cout << "Test is successful!" << std::endl;
>>>>>>> a4985443
    }
  } else {
    EXPECT_TRUE(true);
  }
}

TEST_P(ACCLRootFuncTest, test_reduce_compressed) {
  int root = std::get<0>(GetParam());
  reduceFunction function = std::get<1>(GetParam());
  if((function != reduceFunction::SUM) && (function != reduceFunction::MAX)){
    GTEST_SKIP() << "Unrecognized reduction function";
  }

  unsigned int count = options.count;
  unsigned int count_bytes = count * dataTypeSize.at(dataType::float32);
  if (count_bytes > options.segment_size) {
    GTEST_SKIP() << "Reduce currently doesn't support segmentation. ";
  }

  auto op_buf = accl->create_buffer<float>(count, dataType::float32);
  auto res_buf = accl->create_buffer<float>(count, dataType::float32);
  random_array(op_buf->buffer(), count);

  test_debug("Reduce data to " + std::to_string(root) + "...", options);
  accl->reduce(*op_buf, *res_buf, count, root, function, GLOBAL_COMM, false,
              false, dataType::float16);

  float res, ref;
  if (rank == root) {
    for (unsigned int i = 0; i < count; ++i) {
<<<<<<< HEAD
      res = (*res_buf)[i];
      ref = (function == reduceFunction::MAX) ? (*op_buf)[i] : (*op_buf)[i] * size;
      EXPECT_TRUE(is_close(res, ref, FLOAT16RTOL, FLOAT16ATOL));
=======
      float res = (*res_buf)[i];
      float ref = (*op_buf)[i] * size;

      if (!is_close(res, ref, FLOAT16RTOL, FLOAT16ATOL)) {
        report_incorrect_item<float>(i, res, ref, options);
        errors += 1;
      }
    }

    if (errors > 0) {
      std::cout << std::to_string(errors) + " errors!" << std::endl;
      failed_tests++;
    } else {
      std::cout << "Test is successful!" << std::endl;
>>>>>>> a4985443
    }
  } else {
    EXPECT_TRUE(true);
  }
}

<<<<<<< HEAD
TEST_P(ACCLRootFuncTest, test_reduce_stream2mem) {
  int root = std::get<0>(GetParam());
  reduceFunction function = std::get<1>(GetParam());
  if((function != reduceFunction::SUM) && (function != reduceFunction::MAX)){
    GTEST_SKIP() << "Unrecognized reduction function";
  }

=======
void test_reduce_stream2mem(ACCL::ACCL &accl, options_t &options, int root,
                            reduceFunction function) {
  std::cout << "Start stream to mem reduce test..." << std::endl;
>>>>>>> a4985443
  unsigned int count = options.count;
  unsigned int count_bytes = count * dataTypeSize.at(dataType::float32);
  if (count_bytes > options.segment_size) {
    GTEST_SKIP() << "Reduce currently doesn't support segmentation. ";
  }

  auto op_buf = accl->create_buffer<float>(count, dataType::float32);
  auto res_buf = accl->create_buffer<float>(count, dataType::float32);
  random_array(op_buf->buffer(), count);

  test_debug("Loading stream on rank" + std::to_string(rank) + "...", options);
  accl->copy_to_stream(*op_buf, count, false);
  test_debug("Reduce data to " + std::to_string(root) + "...", options);
  accl->reduce(dataType::float32, *res_buf, count, root, function);

  float res, ref;
  if (rank == root) {
    for (unsigned int i = 0; i < count; ++i) {
<<<<<<< HEAD
      res = (*res_buf)[i];
      ref = (function == reduceFunction::MAX) ? (*op_buf)[i] : (*op_buf)[i] * size;
      EXPECT_EQ(res, ref);
=======
      float res = (*res_buf)[i];
      float ref = (*op_buf)[i] * size;

      if (res != ref) {
        report_incorrect_item<float>(i, res, ref, options);
        errors += 1;
      }
    }

    if (errors > 0) {
      std::cout << std::to_string(errors) + " errors!" << std::endl;
      failed_tests++;
    } else {
      std::cout << "Test is successful!" << std::endl;
>>>>>>> a4985443
    }
  } else {
    EXPECT_TRUE(true);
  }
}

<<<<<<< HEAD
TEST_P(ACCLRootFuncTest, test_reduce_mem2stream) {
  int root = std::get<0>(GetParam());
  reduceFunction function = std::get<1>(GetParam());
  if((function != reduceFunction::SUM) && (function != reduceFunction::MAX)){
    GTEST_SKIP() << "Unrecognized reduction function";
  }

=======
void test_reduce_mem2stream(ACCL::ACCL &accl, options_t &options, int root,
                            reduceFunction function) {
  std::cout << "Start mem to stream reduce test..." << std::endl;
>>>>>>> a4985443
  unsigned int count = options.count;
  unsigned int count_bytes = count * dataTypeSize.at(dataType::float32);
  if (count_bytes > options.segment_size) {
    GTEST_SKIP() << "Reduce currently doesn't support segmentation. ";
  }

  auto op_buf = accl->create_buffer<float>(count, dataType::float32);
  auto res_buf = accl->create_buffer<float>(count, dataType::float32);
  random_array(op_buf->buffer(), count);
  random_array(res_buf->buffer(), count);
  res_buf->sync_to_device();

  test_debug("Reduce data to " + std::to_string(root) + "...", options);
  accl->reduce(*op_buf, dataType::float32, count, root, function);

  float res, ref;
  if (rank == root) {
<<<<<<< HEAD
    test_debug("Unloading stream on rank" + std::to_string(rank) + "...", options);
    accl->copy_from_stream(*res_buf, count, false);
=======
    int errors = 0;

    test_debug("Unloading stream on rank" + std::to_string(rank) + "...",
               options);
    accl.copy_from_stream(*res_buf, count, false);

>>>>>>> a4985443
    for (unsigned int i = 0; i < count; ++i) {
      res = (*res_buf)[i];
      ref = (function == reduceFunction::MAX) ? (*op_buf)[i] : (*op_buf)[i] * size;
      EXPECT_EQ(res, ref);
    }
  } else {
    EXPECT_TRUE(true);
  }
}

<<<<<<< HEAD
TEST_P(ACCLRootFuncTest, test_reduce_stream2stream) {
  int root = std::get<0>(GetParam());
  reduceFunction function = std::get<1>(GetParam());
  if((function != reduceFunction::SUM) && (function != reduceFunction::MAX)){
    GTEST_SKIP() << "Unrecognized reduction function";
  }

=======
void test_reduce_stream2stream(ACCL::ACCL &accl, options_t &options, int root,
                               reduceFunction function) {
  std::cout << "Start stream to stream reduce test..." << std::endl;
>>>>>>> a4985443
  unsigned int count = options.count;
  unsigned int count_bytes = count * dataTypeSize.at(dataType::float32);
  if (count_bytes > options.segment_size) {
    GTEST_SKIP() << "Reduce currently doesn't support segmentation. ";
  }

  auto op_buf = accl->create_buffer<float>(count, dataType::float32);
  auto res_buf = accl->create_buffer<float>(count, dataType::float32);
  random_array(op_buf->buffer(), count);
  random_array(res_buf->buffer(), count);
  res_buf->sync_to_device();

  test_debug("Loading stream on rank" + std::to_string(rank) + "...", options);
  accl->copy_to_stream(*op_buf, count, false);
  test_debug("Reduce data to " + std::to_string(root) + "...", options);
  accl->reduce(dataType::float32, dataType::float32, count, root, function);

  float res, ref;
  if (rank == root) {
<<<<<<< HEAD
    test_debug("Unloading stream on rank" + std::to_string(rank) + "...", options);
    accl->copy_from_stream(*res_buf, count, false);
=======
    int errors = 0;

    test_debug("Unloading stream on rank" + std::to_string(rank) + "...",
               options);
    accl.copy_from_stream(*res_buf, count, false);

>>>>>>> a4985443
    for (unsigned int i = 0; i < count; ++i) {
      res = (*res_buf)[i];
      ref = (function == reduceFunction::MAX) ? (*op_buf)[i] : (*op_buf)[i] * size;
      EXPECT_EQ(res, ref);
    }
  } else {
    EXPECT_TRUE(true);
  }
}

TEST_P(ACCLFuncTest, test_reduce_scatter) {
  reduceFunction function = GetParam();
  if((function != reduceFunction::SUM) && (function != reduceFunction::MAX)){
    GTEST_SKIP() << "Unrecognized reduction function";
  }

  unsigned int count = options.count;
  unsigned int count_bytes = count * dataTypeSize.at(dataType::float32);
  if (count_bytes > options.segment_size) {
    GTEST_SKIP() << "Reduce scatter currently doesn't support segmentation. ";
  }

  auto op_buf = accl->create_buffer<float>(count * size, dataType::float32);
  auto res_buf = accl->create_buffer<float>(count, dataType::float32);
  random_array(op_buf->buffer(), count * size);

  test_debug("Reducing data...", options);
  accl->reduce_scatter(*op_buf, *res_buf, count, function);

  float res, ref;
  for (unsigned int i = 0; i < count; ++i) {
<<<<<<< HEAD
    res = (*res_buf)[i];
    ref = (function == reduceFunction::MAX) ? (*op_buf)[i] : (*op_buf)[i] * size;
    EXPECT_EQ(res, ref);
=======
    float res = (*res_buf)[i];
    float ref = (*op_buf)[i + rank * count] * size;

    if (res != ref) {
      report_incorrect_item<float>(i, res, ref, options);
      errors += 1;
    }
>>>>>>> a4985443
  }
}

TEST_P(ACCLFuncTest, test_reduce_scatter_compressed) {
  reduceFunction function = GetParam();
  if((function != reduceFunction::SUM) && (function != reduceFunction::MAX)){
    GTEST_SKIP() << "Unrecognized reduction function";
  }

  unsigned int count = options.count;
  unsigned int count_bytes = count * dataTypeSize.at(dataType::float32);
  if (count_bytes > options.segment_size) {
    GTEST_SKIP() << "Reduce scatter currently doesn't support segmentation. ";
  }

  auto op_buf = accl->create_buffer<float>(count * size, dataType::float32);
  auto res_buf = accl->create_buffer<float>(count, dataType::float32);
  random_array(op_buf->buffer(), count * size);

  test_debug("Reducing data...", options);
  accl->reduce_scatter(*op_buf, *res_buf, count, function, GLOBAL_COMM, false, false, dataType::float16);

  float res, ref;
  for (unsigned int i = 0; i < count; ++i) {
<<<<<<< HEAD
    res = (*res_buf)[i];
    ref = (function == reduceFunction::MAX) ? (*op_buf)[i] : (*op_buf)[i] * size;
    EXPECT_TRUE(is_close(res, ref, FLOAT16RTOL, FLOAT16ATOL));
=======
    float res = (*res_buf)[i];
    float ref = (*op_buf)[i + rank * count] * size;

    if (!is_close(res, ref, FLOAT16RTOL, FLOAT16ATOL)) {
      report_incorrect_item<float>(i, res, ref, options);
      errors += 1;
    }
>>>>>>> a4985443
  }
}

TEST_P(ACCLFuncTest, test_allreduce) {
  reduceFunction function = GetParam();
  if((function != reduceFunction::SUM) && (function != reduceFunction::MAX)){
    GTEST_SKIP() << "Unrecognized reduction function";
  }

  unsigned int count = options.count;
  auto op_buf = accl->create_buffer<float>(count, dataType::float32);
  auto res_buf = accl->create_buffer<float>(count, dataType::float32);
  random_array(op_buf->buffer(), count);

  test_debug("Reducing data...", options);
  accl->allreduce(*op_buf, *res_buf, count, function);

  float res, ref;
  for (unsigned int i = 0; i < count; ++i) {
<<<<<<< HEAD
    res = (*res_buf)[i];
    ref = (function == reduceFunction::MAX) ? (*op_buf)[i] : (*op_buf)[i] * size;
    EXPECT_EQ(res, ref);
=======
    float res = (*res_buf)[i];
    float ref = (*op_buf)[i] * size;

    if (res != ref) {
      report_incorrect_item<float>(i, res, ref, options);
      errors += 1;
    }
  }

  if (errors > 0) {
    std::cout << std::to_string(errors) + " errors!" << std::endl;
    failed_tests++;
  } else {
    std::cout << "Test is successful!" << std::endl;
>>>>>>> a4985443
  }
}

TEST_P(ACCLFuncTest, test_allreduce_compressed) {
  reduceFunction function = GetParam();
  if((function != reduceFunction::SUM) && (function != reduceFunction::MAX)){
    GTEST_SKIP() << "Unrecognized reduction function";
  }
  unsigned int count = options.count;
  auto op_buf = accl->create_buffer<float>(count, dataType::float32);
  auto res_buf = accl->create_buffer<float>(count, dataType::float32);
  random_array(op_buf->buffer(), count);

  test_debug("Reducing data...", options);
  accl->allreduce(*op_buf, *res_buf, count, function, GLOBAL_COMM, false, false, dataType::float16);

  float res, ref;
  for (unsigned int i = 0; i < count; ++i) {
<<<<<<< HEAD
    res = (*res_buf)[i];
    ref = (function == reduceFunction::MAX) ? (*op_buf)[i] : (*op_buf)[i] * size;
    EXPECT_TRUE(is_close(res, ref, FLOAT16RTOL, FLOAT16ATOL));
=======
    float res = (*res_buf)[i];
    float ref = (*op_buf)[i] * size;

    if (!is_close(res, ref, FLOAT16RTOL, FLOAT16ATOL)) {
      report_incorrect_item<float>(i, res, ref, options);
      errors += 1;
    }
  }
  if (errors > 0) {
    std::cout << std::to_string(errors) + " errors!" << std::endl;
    failed_tests++;
  } else {
    std::cout << "Test is successful!" << std::endl;
>>>>>>> a4985443
  }
}

TEST_F(ACCLTest, test_barrier) {
  accl->barrier();
}

<<<<<<< HEAD
INSTANTIATE_TEST_SUITE_P(reduction_tests, ACCLFuncTest, testing::Values(reduceFunction::SUM, reduceFunction::MAX));
INSTANTIATE_TEST_SUITE_P(rooted_tests, ACCLRootTest, testing::Range(0, size));
INSTANTIATE_TEST_SUITE_P(rooted_reduction_tests, ACCLRootFuncTest, 
  testing::Combine(testing::Range(0, size), testing::Values(reduceFunction::SUM, reduceFunction::MAX))
);
=======
int start_test(options_t options) {
  std::vector<rank_t> ranks;
  failed_tests = 0;
  skipped_tests = 0;

  if (options.config_file == "") {
    ranks = generate_ranks(!options.hardware || options.axis3, rank, size,
                           options.start_port, options.rxbuf_size);
  } else {
    ranks = generate_ranks(options.config_file, rank, options.start_port,
                           options.rxbuf_size, options.roce);
  }

  acclDesign design;
  if (options.axis3) {
    design = acclDesign::AXIS3x;
  } else if (options.udp) {
    design = acclDesign::UDP;
  } else if (options.tcp) {
    design = acclDesign::TCP;
  } else if (options.roce) {
    design = acclDesign::ROCE;
  }

  xrt::device device;
  if (options.hardware || options.test_xrt_simulator) {
    device = xrt::device(options.device_index);
  }

  std::unique_ptr<ACCL::ACCL> accl = initialize_accl(
      ranks, rank, !options.hardware, design, device, options.xclbin, 16,
      options.rxbuf_size, options.segment_size, options.rsfec);

  accl->set_timeout(1e6);

  // barrier here to make sure all the devices are configured before testing
  MPI_Barrier(MPI_COMM_WORLD);
  accl->nop();
  MPI_Barrier(MPI_COMM_WORLD);
  test_barrier(*accl);
  MPI_Barrier(MPI_COMM_WORLD);
  test_copy(*accl, options);
  MPI_Barrier(MPI_COMM_WORLD);
  test_copy_stream(*accl, options);
  MPI_Barrier(MPI_COMM_WORLD);
  test_copy_p2p(*accl, options);
  MPI_Barrier(MPI_COMM_WORLD);
  test_combine_sum(*accl, options);
  MPI_Barrier(MPI_COMM_WORLD);
  test_combine_max(*accl, options);
  MPI_Barrier(MPI_COMM_WORLD);
  test_sendrcv(*accl, options);
  MPI_Barrier(MPI_COMM_WORLD);
  test_sendrcv_stream(*accl, options);
  if (options.test_xrt_simulator) {
    MPI_Barrier(MPI_COMM_WORLD);
    test_sendrcv_bo(*accl, device, options);
  } else {
    std::cout << "Skipping xrt::bo test. We are not running on hardware and "
                 "XCL emulation is disabled. Make sure XILINX_VITIS and "
                 "XCL_EMULATION_MODE are set."
              << std::endl;
    ++skipped_tests;
  }
  MPI_Barrier(MPI_COMM_WORLD);
  test_sendrcv_compressed(*accl, options);
  MPI_Barrier(MPI_COMM_WORLD);
  test_stream_put(*accl, options);
  MPI_Barrier(MPI_COMM_WORLD);
  test_allgather(*accl, options);
  MPI_Barrier(MPI_COMM_WORLD);
  test_allgather_compressed(*accl, options);
  MPI_Barrier(MPI_COMM_WORLD);
  test_allreduce(*accl, options, reduceFunction::SUM);
  MPI_Barrier(MPI_COMM_WORLD);
  test_allreduce_compressed(*accl, options, reduceFunction::SUM);
  MPI_Barrier(MPI_COMM_WORLD);
  test_reduce_scatter(*accl, options, reduceFunction::SUM);
  MPI_Barrier(MPI_COMM_WORLD);
  test_reduce_scatter_compressed(*accl, options, reduceFunction::SUM);
  MPI_Barrier(MPI_COMM_WORLD);
  test_multicomm(*accl, options);
  MPI_Barrier(MPI_COMM_WORLD);
  test_allgather_comms(*accl, options);
  MPI_Barrier(MPI_COMM_WORLD);

  for (int root = 0; root < size; ++root) {
    test_bcast(*accl, options, root);
    MPI_Barrier(MPI_COMM_WORLD);
    test_bcast_compressed(*accl, options, root);
    MPI_Barrier(MPI_COMM_WORLD);
    test_scatter(*accl, options, root);
    MPI_Barrier(MPI_COMM_WORLD);
    test_scatter_compressed(*accl, options, root);
    MPI_Barrier(MPI_COMM_WORLD);
    test_gather(*accl, options, root);
    MPI_Barrier(MPI_COMM_WORLD);
    test_gather_compressed(*accl, options, root);
    MPI_Barrier(MPI_COMM_WORLD);
    test_reduce(*accl, options, root, reduceFunction::SUM);
    MPI_Barrier(MPI_COMM_WORLD);
    test_reduce_compressed(*accl, options, root, reduceFunction::SUM);
    MPI_Barrier(MPI_COMM_WORLD);
    test_reduce_stream2mem(*accl, options, root, reduceFunction::SUM);
    MPI_Barrier(MPI_COMM_WORLD);
    test_reduce_mem2stream(*accl, options, root, reduceFunction::SUM);
    MPI_Barrier(MPI_COMM_WORLD);
    test_reduce_stream2stream(*accl, options, root, reduceFunction::SUM);
    MPI_Barrier(MPI_COMM_WORLD);
  }

  std::cout << failed_tests << " tests failed on rank " << rank;
  if (skipped_tests > 0) {
    std::cout << " (skipped " << skipped_tests << " tests)";
  }
  std::cout << "." << std::endl;
  MPI_Barrier(MPI_COMM_WORLD);
  return failed_tests;
}
>>>>>>> a4985443

bool xrt_simulator_ready(const options_t &opts) {
  if (opts.hardware) {
    return true;
  }

  const char *vitis = std::getenv("XILINX_VITIS");

  if (vitis == nullptr) {
    return false;
  }

  const char *emu = std::getenv("XCL_EMULATION_MODE");
  if (emu == nullptr) {
    return false;
  }

  return std::string(emu) == "sw_emu" || std::string(emu) == "hw_emu";
}

options_t parse_options(int argc, char *argv[]) {
  TCLAP::CmdLine cmd("Test ACCL C++ driver");
  TCLAP::ValueArg<uint16_t> start_port_arg(
      "p", "start-port", "Start of range of ports usable for sim", false, 5500,
      "positive integer");
  cmd.add(start_port_arg);
  TCLAP::ValueArg<unsigned int> count_arg(
      "s", "count", "How many items per test", false, 16, "positive integer");
  cmd.add(count_arg);
  TCLAP::ValueArg<unsigned int> bufsize_arg("b", "rxbuf-size",
                                            "How many KB per RX buffer", false,
                                            1, "positive integer");
  cmd.add(bufsize_arg);
  TCLAP::SwitchArg debug_arg("d", "debug", "Enable debug mode", cmd, false);
  TCLAP::SwitchArg hardware_arg("f", "hardware", "enable hardware mode", cmd,
                                false);
  TCLAP::SwitchArg axis3_arg("a", "axis3", "Use axis3 hardware setup", cmd,
                             false);
  TCLAP::SwitchArg udp_arg("u", "udp", "Use UDP hardware setup", cmd, false);
  TCLAP::SwitchArg tcp_arg("t", "tcp", "Use TCP hardware setup", cmd, false);
  TCLAP::SwitchArg roce_arg("r", "roce", "Use RoCE hardware setup", cmd, false);
  TCLAP::ValueArg<std::string> xclbin_arg(
      "x", "xclbin", "xclbin of accl driver if hardware mode is used", false,
      "accl.xclbin", "file");
  cmd.add(xclbin_arg);
  TCLAP::ValueArg<uint16_t> device_index_arg(
      "i", "device-index", "device index of FPGA if hardware mode is used",
      false, 0, "positive integer");
  cmd.add(device_index_arg);
  TCLAP::ValueArg<std::string> config_arg("c", "config",
                                          "Config file containing IP mapping",
                                          false, "", "JSON file");
  cmd.add(config_arg);
  TCLAP::SwitchArg rsfec_arg("", "rsfec", "Enables RS-FEC in CMAC.", cmd,
                             false);
  try {
    cmd.parse(argc, argv);
    if (hardware_arg.getValue()) {
      if (axis3_arg.getValue() + udp_arg.getValue() + tcp_arg.getValue() +
              roce_arg.getValue() !=
          1) {
        throw std::runtime_error("When using hardware, specify one of axis3, "
                                 "tcp, udp, or roce mode, but not both.");
      }
    }
  } catch (std::exception &e) {
    if (rank == 0) {
      std::cout << "Error: " << e.what() << std::endl;
    }

    MPI_Finalize();
    exit(1);
  }

  options_t opts;
  opts.start_port = start_port_arg.getValue();
  opts.count = count_arg.getValue();
  opts.rxbuf_size = bufsize_arg.getValue() * 1024; // convert to bytes
  opts.segment_size = opts.rxbuf_size;
  opts.debug = debug_arg.getValue();
  opts.hardware = hardware_arg.getValue();
  opts.axis3 = axis3_arg.getValue();
  opts.udp = udp_arg.getValue();
  opts.tcp = tcp_arg.getValue();
  opts.roce = roce_arg.getValue();
  opts.device_index = device_index_arg.getValue();
  opts.xclbin = xclbin_arg.getValue();
  opts.test_xrt_simulator = xrt_simulator_ready(opts);
  opts.config_file = config_arg.getValue();
  opts.rsfec = rsfec_arg.getValue();
  return opts;
}

int main(int argc, char *argv[]) {

  MPI_Init(&argc, &argv);

  MPI_Comm_rank(MPI_COMM_WORLD, &rank);
  MPI_Comm_size(MPI_COMM_WORLD, &size);

  //init google test with any arguments specific to it
  ::testing::InitGoogleTest(&argc, argv);

  //gather ACCL options for the test
  //NOTE: this has to come before the gtest environment is initialized
  options = parse_options(argc, argv);

  // gtest takes ownership of the TestEnvironment ptr - we don't delete it.
  ::testing::AddGlobalTestEnvironment(new TestEnvironment);

  bool fail = RUN_ALL_TESTS();
  std::cout << (fail ? "Some tests failed" : "All tests successful") << std::endl;

  return 0;
}<|MERGE_RESOLUTION|>--- conflicted
+++ resolved
@@ -52,11 +52,8 @@
   bool axis3;
   bool udp;
   bool tcp;
-<<<<<<< HEAD
-=======
   bool roce;
   bool return_error;
->>>>>>> a4985443
   bool rsfec;
   std::string xclbin;
   std::string config_file;
@@ -73,19 +70,6 @@
   }
 }
 
-<<<<<<< HEAD
-=======
-template <typename T>
-void report_incorrect_item(int idx, T res, T ref, options_t &options) {
-  test_debug(std::to_string(idx + 1) + "th item is incorrect! (" +
-                 std::to_string(res) + " != " + std::to_string(ref) + ")" +
-                 "\n",
-             options);
-}
-
-void check_usage(int argc, char *argv[]) {}
-
->>>>>>> a4985443
 std::string prepend_process() {
   return "[process " + std::to_string(rank) + "] ";
 }
@@ -133,6 +117,8 @@
         design = acclDesign::UDP;
       } else if (options.tcp) {
         design = acclDesign::TCP;
+      } else if (options.roce) {
+        design = acclDesign::ROCE;
       }
 
       if (options.hardware || options.test_xrt_simulator) {
@@ -174,20 +160,7 @@
   auto res_buf = accl->create_buffer<float>(count, dataType::float32);
   random_array(op_buf->buffer(), count);
 
-<<<<<<< HEAD
   accl->copy(*op_buf, *res_buf, count);
-=======
-  accl.copy(*op_buf, *res_buf, count);
-  int errors = 0;
-  for (unsigned int i = 0; i < count; ++i) {
-    float ref = (*op_buf)[i];
-    float res = (*res_buf)[i];
-    if (res != ref) {
-      report_incorrect_item<float>(i, res, ref, options);
-      errors += 1;
-    }
-  }
->>>>>>> a4985443
 
   for (unsigned int i = 0; i < count; ++i) {
     EXPECT_EQ((*op_buf)[i], (*res_buf)[i]);
@@ -200,24 +173,8 @@
   auto res_buf = accl->create_buffer<float>(count, dataType::float32);
   random_array(op_buf->buffer(), count);
 
-<<<<<<< HEAD
   accl->copy_to_stream(*op_buf, count, false);
   accl->copy_from_stream(*res_buf, count, false);
-=======
-  test_debug("Copy data from buffer to stream", options);
-  accl.copy_to_stream(*op_buf, count, false);
-  test_debug("Copy data from stream to buffer", options);
-  accl.copy_from_stream(*res_buf, count, false);
-  int errors = 0;
-  for (unsigned int i = 0; i < count; ++i) {
-    float ref = (*op_buf)[i];
-    float res = (*res_buf)[i];
-    if (res != ref) {
-      report_incorrect_item<float>(i, res, ref, options);
-      errors += 1;
-    }
-  }
->>>>>>> a4985443
 
   for (unsigned int i = 0; i < count; ++i) {
     EXPECT_EQ((*op_buf)[i], (*res_buf)[i]);
@@ -241,16 +198,7 @@
   accl->copy(*op_buf, *p2p_buf, count);
 
   for (unsigned int i = 0; i < count; ++i) {
-<<<<<<< HEAD
     EXPECT_EQ((*op_buf)[i], (*p2p_buf)[i]);
-=======
-    float ref = (*op_buf)[i];
-    float res = (*p2p_buf)[i];
-    if (res != ref) {
-      report_incorrect_item<float>(i, res, ref, options);
-      errors += 1;
-    }
->>>>>>> a4985443
   }
 }
 
@@ -270,20 +218,12 @@
 
   float ref, res;
   for (unsigned int i = 0; i < count; ++i) {
-<<<<<<< HEAD
     if(GetParam() == reduceFunction::SUM){
       ref = (*op_buf1)[i] + (*op_buf2)[i];
       res = (*res_buf)[i];
     } else if(GetParam() == reduceFunction::MAX){
       ref = ((*op_buf1)[i] > (*op_buf2)[i]) ? (*op_buf1)[i] : (*op_buf2)[i];
       res = (*res_buf)[i];
-=======
-    float ref = (*op_buf1)[i] + (*op_buf2)[i];
-    float res = (*res_buf)[i];
-    if (res != ref) {
-      report_incorrect_item<float>(i, res, ref, options);
-      errors += 1;
->>>>>>> a4985443
     }
     EXPECT_EQ(ref, res);
   }
@@ -291,28 +231,10 @@
 
 TEST_F(ACCLTest, test_sendrcv_bo) {
 
-<<<<<<< HEAD
   if(!options.test_xrt_simulator) {
     GTEST_SKIP() << "Skipping xrt::bo test. We are not running on hardware and "
                  "XCL emulation is disabled. Make sure XILINX_VITIS and "
                  "XCL_EMULATION_MODE are set.";
-=======
-  accl.combine(count, reduceFunction::MAX, *op_buf1, *op_buf2, *res_buf);
-  int errors = 0;
-  for (unsigned int i = 0; i < count; ++i) {
-    float ref = ((*op_buf1)[i] > (*op_buf2)[i]) ? (*op_buf1)[i] : (*op_buf2)[i];
-    float res = (*res_buf)[i];
-    if (res != ref) {
-      report_incorrect_item<float>(i, res, ref, options);
-      errors += 1;
-    }
-  }
-
-  if (errors > 0) {
-    std::cout << errors << " errors!" << std::endl;
-  } else {
-    std::cout << "Test succesfull!" << std::endl;
->>>>>>> a4985443
   }
   unsigned int count = options.count;
   unsigned int count_bytes = count * dataTypeSize.at(dataType::float32);
@@ -361,18 +283,6 @@
   accl->copy(*op_buf, *res_buf, count, true, true);
 
   recv_bo.sync(XCL_BO_SYNC_BO_FROM_DEVICE);
-<<<<<<< HEAD
-=======
-  int errors = 0;
-  for (unsigned int i = 0; i < count; ++i) {
-    float ref = validation_data[i];
-    float res = data[i];
-    if (res != ref) {
-      report_incorrect_item<float>(i, res, ref, options);
-      errors += 1;
-    }
-  }
->>>>>>> a4985443
 
   for (unsigned int i = 0; i < count; ++i) {
     EXPECT_EQ(validation_data[i], data[i]);
@@ -416,16 +326,7 @@
   accl->recv(*res_buf, count, next_rank, 1);
 
   for (unsigned int i = 0; i < count; ++i) {
-<<<<<<< HEAD
     EXPECT_EQ((*res_buf)[i], (*op_buf)[i]);
-=======
-    float res = (*res_buf)[i];
-    float ref = (*op_buf)[i];
-    if (res != ref) {
-      report_incorrect_item<float>(i, res, ref, options);
-      errors += 1;
-    }
->>>>>>> a4985443
   }
 
 }
@@ -460,16 +361,7 @@
   accl->recv(*res_buf, count, next_rank, 1);
 
   for (unsigned int i = 0; i < count; ++i) {
-<<<<<<< HEAD
     EXPECT_EQ((*res_buf)[i], (*op_buf)[i]);
-=======
-    float res = (*res_buf)[i];
-    float ref = (*op_buf)[i];
-    if (res != ref) {
-      report_incorrect_item<float>(i, res, ref, options);
-      errors += 1;
-    }
->>>>>>> a4985443
   }
 
 }
@@ -500,16 +392,7 @@
   accl->recv(*res_buf, count, next_rank, 1);
 
   for (unsigned int i = 0; i < count; ++i) {
-<<<<<<< HEAD
     EXPECT_EQ((*res_buf)[i], (*op_buf)[i]);
-=======
-    float res = (*res_buf)[i];
-    float ref = (*op_buf)[i];
-    if (res != ref) {
-      report_incorrect_item<float>(i, res, ref, options);
-      errors += 1;
-    }
->>>>>>> a4985443
   }
 
 }
@@ -541,16 +424,7 @@
             dataType::float16);
 
   for (unsigned int i = 0; i < count; ++i) {
-<<<<<<< HEAD
     EXPECT_TRUE(is_close((*res_buf)[i], (*op_buf)[i], FLOAT16RTOL, FLOAT16ATOL));
-=======
-    float res = (*res_buf)[i];
-    float ref = (*op_buf)[i];
-    if (!is_close(res, ref, FLOAT16RTOL, FLOAT16ATOL)) {
-      report_incorrect_item<float>(i, res, ref, options);
-      errors += 1;
-    }
->>>>>>> a4985443
   }
 
   test_debug("Sending data on " + std::to_string(rank) + " to " +
@@ -566,16 +440,7 @@
             dataType::float16);
 
   for (unsigned int i = 0; i < count; ++i) {
-<<<<<<< HEAD
     EXPECT_TRUE(is_close((*res_buf)[i], (*op_buf)[i], FLOAT16RTOL, FLOAT16ATOL));
-=======
-    float res = (*res_buf)[i];
-    float ref = (*op_buf)[i];
-    if (!is_close(res, ref, FLOAT16RTOL, FLOAT16ATOL)) {
-      report_incorrect_item<float>(i, res, ref, options);
-      errors += 1;
-    }
->>>>>>> a4985443
   }
 
 }
@@ -597,23 +462,7 @@
 
   if (rank != root) {
     for (unsigned int i = 0; i < count; ++i) {
-<<<<<<< HEAD
       EXPECT_EQ((*res_buf)[i], (*op_buf)[i]);
-=======
-      float res = (*res_buf)[i];
-      float ref = (*op_buf)[i];
-      if (res != ref) {
-        report_incorrect_item<float>(i, res, ref, options);
-        errors += 1;
-      }
-    }
-
-    if (errors > 0) {
-      std::cout << std::to_string(errors) + " errors!" << std::endl;
-      failed_tests++;
-    } else {
-      std::cout << "Test is successful!" << std::endl;
->>>>>>> a4985443
     }
   } else {
     EXPECT_TRUE(true);
@@ -639,21 +488,7 @@
     for (unsigned int i = 0; i < count; ++i) {
       float res = (*res_buf)[i];
       float ref = (*op_buf)[i];
-<<<<<<< HEAD
       EXPECT_TRUE(is_close(res, ref, FLOAT16RTOL, FLOAT16ATOL));
-=======
-      if (!is_close(res, ref, FLOAT16RTOL, FLOAT16ATOL)) {
-        report_incorrect_item<float>(i, res, ref, options);
-        errors += 1;
-      }
-    }
-
-    if (errors > 0) {
-      std::cout << std::to_string(errors) + " errors!" << std::endl;
-      failed_tests++;
-    } else {
-      std::cout << "Test is successful!" << std::endl;
->>>>>>> a4985443
     }
   } else {
     EXPECT_TRUE(true);
@@ -675,23 +510,7 @@
   accl->scatter(*op_buf, *res_buf, count, root);
 
   for (unsigned int i = 0; i < count; ++i) {
-<<<<<<< HEAD
     EXPECT_EQ((*res_buf)[i], (*op_buf)[i + rank * count]);
-=======
-    float res = (*res_buf)[i];
-    float ref = (*op_buf)[i + rank * count];
-    if (res != ref) {
-      report_incorrect_item<float>(i, res, ref, options);
-      errors += 1;
-    }
-  }
-
-  if (errors > 0) {
-    std::cout << std::to_string(errors) + " errors!" << std::endl;
-    failed_tests++;
-  } else {
-    std::cout << "Test is successful!" << std::endl;
->>>>>>> a4985443
   }
 }
 
@@ -712,21 +531,7 @@
   for (unsigned int i = 0; i < count; ++i) {
     float res = (*res_buf)[i];
     float ref = (*op_buf)[i + rank * count];
-<<<<<<< HEAD
     EXPECT_TRUE(is_close(res, ref, FLOAT16RTOL, FLOAT16ATOL));
-=======
-    if (!is_close(res, ref, FLOAT16RTOL, FLOAT16ATOL)) {
-      report_incorrect_item<float>(i, res, ref, options);
-      errors += 1;
-    }
-  }
-
-  if (errors > 0) {
-    std::cout << std::to_string(errors) + " errors!" << std::endl;
-    failed_tests++;
-  } else {
-    std::cout << "Test is successful!" << std::endl;
->>>>>>> a4985443
   }
 }
 
@@ -751,23 +556,7 @@
 
   if (rank == root) {
     for (unsigned int i = 0; i < count * size; ++i) {
-<<<<<<< HEAD
       EXPECT_EQ((*res_buf)[i], host_op_buf.get()[i]);
-=======
-      float res = (*res_buf)[i];
-      float ref = host_op_buf.get()[i];
-      if (res != ref) {
-        report_incorrect_item<float>(i, res, ref, options);
-        errors += 1;
-      }
-    }
-
-    if (errors > 0) {
-      std::cout << std::to_string(errors) + " errors!" << std::endl;
-      failed_tests++;
-    } else {
-      std::cout << "Test is successful!" << std::endl;
->>>>>>> a4985443
     }
   } else {
     EXPECT_TRUE(true);
@@ -797,21 +586,7 @@
     for (unsigned int i = 0; i < count * size; ++i) {
       float res = (*res_buf)[i];
       float ref = host_op_buf.get()[i];
-<<<<<<< HEAD
       EXPECT_TRUE(is_close(res, ref, FLOAT16RTOL, FLOAT16ATOL));
-=======
-      if (!is_close(res, ref, FLOAT16RTOL, FLOAT16ATOL)) {
-        report_incorrect_item<float>(i, res, ref, options);
-        errors += 1;
-      }
-    }
-
-    if (errors > 0) {
-      std::cout << std::to_string(errors) + " errors!" << std::endl;
-      failed_tests++;
-    } else {
-      std::cout << "Test is successful!" << std::endl;
->>>>>>> a4985443
     }
   } else {
     EXPECT_TRUE(true);
@@ -833,23 +608,7 @@
   accl->allgather(*op_buf, *res_buf, count);
 
   for (unsigned int i = 0; i < count * size; ++i) {
-<<<<<<< HEAD
     EXPECT_EQ((*res_buf)[i], host_op_buf.get()[i]);
-=======
-    float res = (*res_buf)[i];
-    float ref = host_op_buf.get()[i];
-    if (res != ref) {
-      report_incorrect_item<float>(i, res, ref, options);
-      errors += 1;
-    }
-  }
-
-  if (errors > 0) {
-    std::cout << std::to_string(errors) + " errors!" << std::endl;
-    failed_tests++;
-  } else {
-    std::cout << "Test is successful!" << std::endl;
->>>>>>> a4985443
   }
 }
 
@@ -870,23 +629,7 @@
                  dataType::float16);
 
   for (unsigned int i = 0; i < count * size; ++i) {
-<<<<<<< HEAD
     EXPECT_TRUE(is_close((*res_buf)[i], host_op_buf.get()[i], FLOAT16RTOL, FLOAT16ATOL));
-=======
-    float res = (*res_buf)[i];
-    float ref = host_op_buf.get()[i];
-    if (!is_close(res, ref, FLOAT16RTOL, FLOAT16ATOL)) {
-      report_incorrect_item<float>(i, res, ref, options);
-      errors += 1;
-    }
-  }
-
-  if (errors > 0) {
-    std::cout << std::to_string(errors) + " errors!" << std::endl;
-    failed_tests++;
-  } else {
-    std::cout << "Test is successful!" << std::endl;
->>>>>>> a4985443
   }
 }
 
@@ -944,21 +687,7 @@
     } else {
       ref = 0.0;
     }
-<<<<<<< HEAD
     EXPECT_EQ(res, ref);
-=======
-    if (res != ref) {
-      report_incorrect_item<float>(i, res, ref, options);
-      errors += 1;
-    }
-  }
-
-  if (errors > 0) {
-    std::cout << std::to_string(errors) + " errors!" << std::endl;
-    failed_tests++;
-  } else {
-    std::cout << "Test is successful!" << std::endl;
->>>>>>> a4985443
   }
 }
 
@@ -995,16 +724,7 @@
     accl->recv(*res_buf, count, 1, 1, new_comm);
     test_debug("Second recv completed", options);
     for (unsigned int i = 0; i < count; ++i) {
-<<<<<<< HEAD
       EXPECT_EQ((*res_buf)[i], host_op_buf.get()[i]);
-=======
-      float res = (*res_buf)[i];
-      float ref = host_op_buf.get()[i];
-      if (res != ref) {
-        report_incorrect_item<float>(i, res, ref, options);
-        errors += 1;
-      }
->>>>>>> a4985443
     }
   } else if (new_rank == 1) {
     accl->recv(*res_buf, count, 0, 0, new_comm);
@@ -1018,22 +738,7 @@
   }
   accl->allreduce(*op_buf, *res_buf, count, ACCL::reduceFunction::SUM, new_comm);
   for (unsigned int i = 0; i < count; ++i) {
-<<<<<<< HEAD
     EXPECT_EQ((*res_buf)[i], 3*host_op_buf.get()[i]);
-=======
-    float res = (*res_buf)[i];
-    float ref = 3 * host_op_buf.get()[i];
-    if (res != ref) {
-      report_incorrect_item<float>(i, res, ref, options);
-      errors += 1;
-    }
-  }
-  if (errors > 0) {
-    std::cout << std::to_string(errors) + " errors!" << std::endl;
-    failed_tests++;
-  } else {
-    std::cout << "Test is successful!" << std::endl;
->>>>>>> a4985443
   }
 }
 
@@ -1060,26 +765,9 @@
   float res, ref;
   if (rank == root) {
     for (unsigned int i = 0; i < count; ++i) {
-<<<<<<< HEAD
       res = (*res_buf)[i];
       ref = (function == reduceFunction::MAX) ? (*op_buf)[i] : (*op_buf)[i] * size;
       EXPECT_EQ(res, ref);
-=======
-      float res = (*res_buf)[i];
-      float ref = (*op_buf)[i] * size;
-
-      if (res != ref) {
-        report_incorrect_item<float>(i, res, ref, options);
-        errors += 1;
-      }
-    }
-
-    if (errors > 0) {
-      std::cout << std::to_string(errors) + " errors!" << std::endl;
-      failed_tests++;
-    } else {
-      std::cout << "Test is successful!" << std::endl;
->>>>>>> a4985443
     }
   } else {
     EXPECT_TRUE(true);
@@ -1110,33 +798,15 @@
   float res, ref;
   if (rank == root) {
     for (unsigned int i = 0; i < count; ++i) {
-<<<<<<< HEAD
       res = (*res_buf)[i];
       ref = (function == reduceFunction::MAX) ? (*op_buf)[i] : (*op_buf)[i] * size;
       EXPECT_TRUE(is_close(res, ref, FLOAT16RTOL, FLOAT16ATOL));
-=======
-      float res = (*res_buf)[i];
-      float ref = (*op_buf)[i] * size;
-
-      if (!is_close(res, ref, FLOAT16RTOL, FLOAT16ATOL)) {
-        report_incorrect_item<float>(i, res, ref, options);
-        errors += 1;
-      }
-    }
-
-    if (errors > 0) {
-      std::cout << std::to_string(errors) + " errors!" << std::endl;
-      failed_tests++;
-    } else {
-      std::cout << "Test is successful!" << std::endl;
->>>>>>> a4985443
     }
   } else {
     EXPECT_TRUE(true);
   }
 }
 
-<<<<<<< HEAD
 TEST_P(ACCLRootFuncTest, test_reduce_stream2mem) {
   int root = std::get<0>(GetParam());
   reduceFunction function = std::get<1>(GetParam());
@@ -1144,11 +814,6 @@
     GTEST_SKIP() << "Unrecognized reduction function";
   }
 
-=======
-void test_reduce_stream2mem(ACCL::ACCL &accl, options_t &options, int root,
-                            reduceFunction function) {
-  std::cout << "Start stream to mem reduce test..." << std::endl;
->>>>>>> a4985443
   unsigned int count = options.count;
   unsigned int count_bytes = count * dataTypeSize.at(dataType::float32);
   if (count_bytes > options.segment_size) {
@@ -1167,33 +832,15 @@
   float res, ref;
   if (rank == root) {
     for (unsigned int i = 0; i < count; ++i) {
-<<<<<<< HEAD
       res = (*res_buf)[i];
       ref = (function == reduceFunction::MAX) ? (*op_buf)[i] : (*op_buf)[i] * size;
       EXPECT_EQ(res, ref);
-=======
-      float res = (*res_buf)[i];
-      float ref = (*op_buf)[i] * size;
-
-      if (res != ref) {
-        report_incorrect_item<float>(i, res, ref, options);
-        errors += 1;
-      }
-    }
-
-    if (errors > 0) {
-      std::cout << std::to_string(errors) + " errors!" << std::endl;
-      failed_tests++;
-    } else {
-      std::cout << "Test is successful!" << std::endl;
->>>>>>> a4985443
     }
   } else {
     EXPECT_TRUE(true);
   }
 }
 
-<<<<<<< HEAD
 TEST_P(ACCLRootFuncTest, test_reduce_mem2stream) {
   int root = std::get<0>(GetParam());
   reduceFunction function = std::get<1>(GetParam());
@@ -1201,11 +848,6 @@
     GTEST_SKIP() << "Unrecognized reduction function";
   }
 
-=======
-void test_reduce_mem2stream(ACCL::ACCL &accl, options_t &options, int root,
-                            reduceFunction function) {
-  std::cout << "Start mem to stream reduce test..." << std::endl;
->>>>>>> a4985443
   unsigned int count = options.count;
   unsigned int count_bytes = count * dataTypeSize.at(dataType::float32);
   if (count_bytes > options.segment_size) {
@@ -1223,17 +865,8 @@
 
   float res, ref;
   if (rank == root) {
-<<<<<<< HEAD
     test_debug("Unloading stream on rank" + std::to_string(rank) + "...", options);
     accl->copy_from_stream(*res_buf, count, false);
-=======
-    int errors = 0;
-
-    test_debug("Unloading stream on rank" + std::to_string(rank) + "...",
-               options);
-    accl.copy_from_stream(*res_buf, count, false);
-
->>>>>>> a4985443
     for (unsigned int i = 0; i < count; ++i) {
       res = (*res_buf)[i];
       ref = (function == reduceFunction::MAX) ? (*op_buf)[i] : (*op_buf)[i] * size;
@@ -1244,7 +877,6 @@
   }
 }
 
-<<<<<<< HEAD
 TEST_P(ACCLRootFuncTest, test_reduce_stream2stream) {
   int root = std::get<0>(GetParam());
   reduceFunction function = std::get<1>(GetParam());
@@ -1252,11 +884,6 @@
     GTEST_SKIP() << "Unrecognized reduction function";
   }
 
-=======
-void test_reduce_stream2stream(ACCL::ACCL &accl, options_t &options, int root,
-                               reduceFunction function) {
-  std::cout << "Start stream to stream reduce test..." << std::endl;
->>>>>>> a4985443
   unsigned int count = options.count;
   unsigned int count_bytes = count * dataTypeSize.at(dataType::float32);
   if (count_bytes > options.segment_size) {
@@ -1276,17 +903,8 @@
 
   float res, ref;
   if (rank == root) {
-<<<<<<< HEAD
     test_debug("Unloading stream on rank" + std::to_string(rank) + "...", options);
     accl->copy_from_stream(*res_buf, count, false);
-=======
-    int errors = 0;
-
-    test_debug("Unloading stream on rank" + std::to_string(rank) + "...",
-               options);
-    accl.copy_from_stream(*res_buf, count, false);
-
->>>>>>> a4985443
     for (unsigned int i = 0; i < count; ++i) {
       res = (*res_buf)[i];
       ref = (function == reduceFunction::MAX) ? (*op_buf)[i] : (*op_buf)[i] * size;
@@ -1318,19 +936,9 @@
 
   float res, ref;
   for (unsigned int i = 0; i < count; ++i) {
-<<<<<<< HEAD
     res = (*res_buf)[i];
     ref = (function == reduceFunction::MAX) ? (*op_buf)[i] : (*op_buf)[i] * size;
     EXPECT_EQ(res, ref);
-=======
-    float res = (*res_buf)[i];
-    float ref = (*op_buf)[i + rank * count] * size;
-
-    if (res != ref) {
-      report_incorrect_item<float>(i, res, ref, options);
-      errors += 1;
-    }
->>>>>>> a4985443
   }
 }
 
@@ -1355,19 +963,9 @@
 
   float res, ref;
   for (unsigned int i = 0; i < count; ++i) {
-<<<<<<< HEAD
     res = (*res_buf)[i];
     ref = (function == reduceFunction::MAX) ? (*op_buf)[i] : (*op_buf)[i] * size;
     EXPECT_TRUE(is_close(res, ref, FLOAT16RTOL, FLOAT16ATOL));
-=======
-    float res = (*res_buf)[i];
-    float ref = (*op_buf)[i + rank * count] * size;
-
-    if (!is_close(res, ref, FLOAT16RTOL, FLOAT16ATOL)) {
-      report_incorrect_item<float>(i, res, ref, options);
-      errors += 1;
-    }
->>>>>>> a4985443
   }
 }
 
@@ -1387,26 +985,9 @@
 
   float res, ref;
   for (unsigned int i = 0; i < count; ++i) {
-<<<<<<< HEAD
     res = (*res_buf)[i];
     ref = (function == reduceFunction::MAX) ? (*op_buf)[i] : (*op_buf)[i] * size;
     EXPECT_EQ(res, ref);
-=======
-    float res = (*res_buf)[i];
-    float ref = (*op_buf)[i] * size;
-
-    if (res != ref) {
-      report_incorrect_item<float>(i, res, ref, options);
-      errors += 1;
-    }
-  }
-
-  if (errors > 0) {
-    std::cout << std::to_string(errors) + " errors!" << std::endl;
-    failed_tests++;
-  } else {
-    std::cout << "Test is successful!" << std::endl;
->>>>>>> a4985443
   }
 }
 
@@ -1425,25 +1006,9 @@
 
   float res, ref;
   for (unsigned int i = 0; i < count; ++i) {
-<<<<<<< HEAD
     res = (*res_buf)[i];
     ref = (function == reduceFunction::MAX) ? (*op_buf)[i] : (*op_buf)[i] * size;
     EXPECT_TRUE(is_close(res, ref, FLOAT16RTOL, FLOAT16ATOL));
-=======
-    float res = (*res_buf)[i];
-    float ref = (*op_buf)[i] * size;
-
-    if (!is_close(res, ref, FLOAT16RTOL, FLOAT16ATOL)) {
-      report_incorrect_item<float>(i, res, ref, options);
-      errors += 1;
-    }
-  }
-  if (errors > 0) {
-    std::cout << std::to_string(errors) + " errors!" << std::endl;
-    failed_tests++;
-  } else {
-    std::cout << "Test is successful!" << std::endl;
->>>>>>> a4985443
   }
 }
 
@@ -1451,133 +1016,11 @@
   accl->barrier();
 }
 
-<<<<<<< HEAD
 INSTANTIATE_TEST_SUITE_P(reduction_tests, ACCLFuncTest, testing::Values(reduceFunction::SUM, reduceFunction::MAX));
 INSTANTIATE_TEST_SUITE_P(rooted_tests, ACCLRootTest, testing::Range(0, size));
 INSTANTIATE_TEST_SUITE_P(rooted_reduction_tests, ACCLRootFuncTest, 
   testing::Combine(testing::Range(0, size), testing::Values(reduceFunction::SUM, reduceFunction::MAX))
 );
-=======
-int start_test(options_t options) {
-  std::vector<rank_t> ranks;
-  failed_tests = 0;
-  skipped_tests = 0;
-
-  if (options.config_file == "") {
-    ranks = generate_ranks(!options.hardware || options.axis3, rank, size,
-                           options.start_port, options.rxbuf_size);
-  } else {
-    ranks = generate_ranks(options.config_file, rank, options.start_port,
-                           options.rxbuf_size, options.roce);
-  }
-
-  acclDesign design;
-  if (options.axis3) {
-    design = acclDesign::AXIS3x;
-  } else if (options.udp) {
-    design = acclDesign::UDP;
-  } else if (options.tcp) {
-    design = acclDesign::TCP;
-  } else if (options.roce) {
-    design = acclDesign::ROCE;
-  }
-
-  xrt::device device;
-  if (options.hardware || options.test_xrt_simulator) {
-    device = xrt::device(options.device_index);
-  }
-
-  std::unique_ptr<ACCL::ACCL> accl = initialize_accl(
-      ranks, rank, !options.hardware, design, device, options.xclbin, 16,
-      options.rxbuf_size, options.segment_size, options.rsfec);
-
-  accl->set_timeout(1e6);
-
-  // barrier here to make sure all the devices are configured before testing
-  MPI_Barrier(MPI_COMM_WORLD);
-  accl->nop();
-  MPI_Barrier(MPI_COMM_WORLD);
-  test_barrier(*accl);
-  MPI_Barrier(MPI_COMM_WORLD);
-  test_copy(*accl, options);
-  MPI_Barrier(MPI_COMM_WORLD);
-  test_copy_stream(*accl, options);
-  MPI_Barrier(MPI_COMM_WORLD);
-  test_copy_p2p(*accl, options);
-  MPI_Barrier(MPI_COMM_WORLD);
-  test_combine_sum(*accl, options);
-  MPI_Barrier(MPI_COMM_WORLD);
-  test_combine_max(*accl, options);
-  MPI_Barrier(MPI_COMM_WORLD);
-  test_sendrcv(*accl, options);
-  MPI_Barrier(MPI_COMM_WORLD);
-  test_sendrcv_stream(*accl, options);
-  if (options.test_xrt_simulator) {
-    MPI_Barrier(MPI_COMM_WORLD);
-    test_sendrcv_bo(*accl, device, options);
-  } else {
-    std::cout << "Skipping xrt::bo test. We are not running on hardware and "
-                 "XCL emulation is disabled. Make sure XILINX_VITIS and "
-                 "XCL_EMULATION_MODE are set."
-              << std::endl;
-    ++skipped_tests;
-  }
-  MPI_Barrier(MPI_COMM_WORLD);
-  test_sendrcv_compressed(*accl, options);
-  MPI_Barrier(MPI_COMM_WORLD);
-  test_stream_put(*accl, options);
-  MPI_Barrier(MPI_COMM_WORLD);
-  test_allgather(*accl, options);
-  MPI_Barrier(MPI_COMM_WORLD);
-  test_allgather_compressed(*accl, options);
-  MPI_Barrier(MPI_COMM_WORLD);
-  test_allreduce(*accl, options, reduceFunction::SUM);
-  MPI_Barrier(MPI_COMM_WORLD);
-  test_allreduce_compressed(*accl, options, reduceFunction::SUM);
-  MPI_Barrier(MPI_COMM_WORLD);
-  test_reduce_scatter(*accl, options, reduceFunction::SUM);
-  MPI_Barrier(MPI_COMM_WORLD);
-  test_reduce_scatter_compressed(*accl, options, reduceFunction::SUM);
-  MPI_Barrier(MPI_COMM_WORLD);
-  test_multicomm(*accl, options);
-  MPI_Barrier(MPI_COMM_WORLD);
-  test_allgather_comms(*accl, options);
-  MPI_Barrier(MPI_COMM_WORLD);
-
-  for (int root = 0; root < size; ++root) {
-    test_bcast(*accl, options, root);
-    MPI_Barrier(MPI_COMM_WORLD);
-    test_bcast_compressed(*accl, options, root);
-    MPI_Barrier(MPI_COMM_WORLD);
-    test_scatter(*accl, options, root);
-    MPI_Barrier(MPI_COMM_WORLD);
-    test_scatter_compressed(*accl, options, root);
-    MPI_Barrier(MPI_COMM_WORLD);
-    test_gather(*accl, options, root);
-    MPI_Barrier(MPI_COMM_WORLD);
-    test_gather_compressed(*accl, options, root);
-    MPI_Barrier(MPI_COMM_WORLD);
-    test_reduce(*accl, options, root, reduceFunction::SUM);
-    MPI_Barrier(MPI_COMM_WORLD);
-    test_reduce_compressed(*accl, options, root, reduceFunction::SUM);
-    MPI_Barrier(MPI_COMM_WORLD);
-    test_reduce_stream2mem(*accl, options, root, reduceFunction::SUM);
-    MPI_Barrier(MPI_COMM_WORLD);
-    test_reduce_mem2stream(*accl, options, root, reduceFunction::SUM);
-    MPI_Barrier(MPI_COMM_WORLD);
-    test_reduce_stream2stream(*accl, options, root, reduceFunction::SUM);
-    MPI_Barrier(MPI_COMM_WORLD);
-  }
-
-  std::cout << failed_tests << " tests failed on rank " << rank;
-  if (skipped_tests > 0) {
-    std::cout << " (skipped " << skipped_tests << " tests)";
-  }
-  std::cout << "." << std::endl;
-  MPI_Barrier(MPI_COMM_WORLD);
-  return failed_tests;
-}
->>>>>>> a4985443
 
 bool xrt_simulator_ready(const options_t &opts) {
   if (opts.hardware) {
@@ -1631,14 +1074,12 @@
                                           "Config file containing IP mapping",
                                           false, "", "JSON file");
   cmd.add(config_arg);
-  TCLAP::SwitchArg rsfec_arg("", "rsfec", "Enables RS-FEC in CMAC.", cmd,
-                             false);
+  TCLAP::SwitchArg rsfec_arg("", "rsfec", "Enables RS-FEC in CMAC.", cmd, false);
   try {
     cmd.parse(argc, argv);
     if (hardware_arg.getValue()) {
       if (axis3_arg.getValue() + udp_arg.getValue() + tcp_arg.getValue() +
-              roce_arg.getValue() !=
-          1) {
+              roce_arg.getValue() != 1) {
         throw std::runtime_error("When using hardware, specify one of axis3, "
                                  "tcp, udp, or roce mode, but not both.");
       }
