--- conflicted
+++ resolved
@@ -52,12 +52,8 @@
   bool test_xrt_simulator;
   bool debug;
   bool hardware;
-<<<<<<< HEAD
   bool tri;
   bool udp;
-  unsigned int device_index;
-=======
->>>>>>> 4fec4d30
   std::string xclbin;
 };
 
@@ -1021,13 +1017,15 @@
   }
 }
 
-<<<<<<< HEAD
+void test_barrier(ACCL::ACCL &accl) {
+  std::cout << "Start barrier test " << std::endl;
+  std::cout << "Test is successful!" << std::endl;
+}
+
 void configure_vnx(CMAC &cmac, Networklayer &network_layer,
                    std::vector<rank_t> &ranks, options_t &options) {
-  if (ranks.size() > max_sockets_size) {
-    throw std::runtime_error("Too many ranks. VNX supports up to " +
-                             std::to_string(max_sockets_size) + " sockets.");
-  }
+  throw std::runtime_error("Too many ranks. VNX supports up to " +
+                           std::to_string(max_sockets_size) + " sockets.");
 
   std::cout << "Testing UDP link status: ";
 
@@ -1073,12 +1071,6 @@
   std::this_thread::sleep_for(std::chrono::seconds(2));
   network_layer.arp_discovery();
   std::cout << "ARP discovery finished!" << std::endl;
-=======
-void test_barrier(ACCL::ACCL &accl) {
-  std::cout << "Start barrier test " << std::endl;
-  accl.barrier();
-  std::cout << "Test is successful!" << std::endl;
->>>>>>> 4fec4d30
 }
 
 void start_test(options_t options) {
@@ -1098,14 +1090,11 @@
 
   std::unique_ptr<ACCL::ACCL> accl;
 
-<<<<<<< HEAD
-  auto device = xrt::device(options.device_index);
-=======
   xrt::device device;
+
   if (options.hardware || options.test_xrt_simulator) {
     device = xrt::device(options.device_index);
   }
->>>>>>> 4fec4d30
 
   if (options.hardware) {
     std::string cclo_id;
@@ -1308,11 +1297,6 @@
 }
 
 int main(int argc, char *argv[]) {
-<<<<<<< HEAD
-  std::cerr << sizeof(options_t) << std::endl;
-
-=======
->>>>>>> 4fec4d30
   MPI_Init(&argc, &argv);
 
   MPI_Comm_rank(MPI_COMM_WORLD, &rank);
