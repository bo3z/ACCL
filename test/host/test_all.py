# /*******************************************************************************
<<<<<<< HEAD
#  Copyright (C) 2021 Xilinx, Inc
=======
#  Copyright (C) 2022 Xilinx, Inc
>>>>>>> b8086590
#
#  Licensed under the Apache License, Version 2.0 (the "License");
#  you may not use this file except in compliance with the License.
#  You may obtain a copy of the License at
#
#      http://www.apache.org/licenses/LICENSE-2.0
#
#  Unless required by applicable law or agreed to in writing, software
#  distributed under the License is distributed on an "AS IS" BASIS,
#  WITHOUT WARRANTIES OR CONDITIONS OF ANY KIND, either express or implied.
#  See the License for the specific language governing permissions and
#  limitations under the License.
#
# *******************************************************************************/
<<<<<<< HEAD
=======

>>>>>>> b8086590
from __future__ import annotations

import subprocess
import signal
import sys
import re
import time
import os
from contextlib import contextmanager
from dataclasses import dataclass, field
from datetime import datetime
from pathlib import Path


@dataclass(frozen=True)
class Tests:
    sendrecv = 'sndrcv'
    sendrecv_pl_kernel = 'sndrcv_strm'
    sendrecv_fanin = 'sndrcv_fanin'
    bcast = 'bcast'
    scatter = 'scatter'
    gather = 'gather'
    allgather = 'allgather'
    reduce = 'reduce'
    allreduce = 'allreduce'
    reduce_scatter = 'reduce_scatter'

    @staticmethod
    def is_reduce(test: str):
        return test in (Tests.reduce, Tests.allreduce, Tests.reduce_scatter)


@dataclass(frozen=True)
class Config:
    # configurable
    nranks: int
    type: str
    stacktype: str = 'tcp'
    start_port: int = 5000
    debug: bool = False,
    log: Path = Path('log/')

    #timeout settings
    test_timeout: float = 20
    wait_startup: float = 5
    wait_terminate: float = 1

    # internals
    emulation: Path = field(init=False, default=Path('../emulation'))
    simulation: Path = field(init=False, default=Path('../simulation'))
    cclo: Path = field(init=False, default=Path('../../kernels/cclo'))
    tests: list[str] = field(init=False, default_factory=lambda: [
        Tests.sendrecv, Tests.sendrecv_pl_kernel, Tests.sendrecv_fanin,
        Tests.bcast, Tests.scatter, Tests.gather, Tests.allgather,
        Tests.reduce, Tests.allreduce, Tests.reduce_scatter
    ])
    reduce_func: list[int] = field(init=False, default_factory=lambda: [0])


def compile_emulator(cfg: Config):
    process = subprocess.run(['make'], cwd=cfg.emulation, capture_output=True)
    if process.returncode:
        print(f"Error: failed to compile emulator. Exited with error code "
              f"{process.returncode}\nstdout:\n{process.stdout}\n"
              f"stderr:\n{process.stderr}")
        sys.exit(1)


@contextmanager
def run_emulator(cfg: Config, test: str):
    log = cfg.log / 'emulator'
    log.mkdir(parents=True, exist_ok=True)
    with (log / f'log-{test}-{datetime.now():%Y%m%dT%H%M%S}.txt').open('w') \
            as f:
        process = subprocess.Popen(['mpirun', '-np', f'{cfg.nranks}',
                                    '--tag-output', './cclo_emu',
                                    f'{cfg.stacktype}', f'{cfg.start_port}'],
                                cwd=cfg.emulation, stdout=subprocess.PIPE,
                                stderr=subprocess.DEVNULL)
        if cfg.debug:
            print("Waiting for emulator to startup...")
        time.sleep(cfg.wait_startup)
        if cfg.debug:
            print("Emulator started!")
        try:
            yield process
        finally:
            process.terminate()
            if cfg.debug:
                print("Waiting for emulator to terminate...")
            process.wait()
            time.sleep(cfg.wait_terminate)
            if cfg.debug:
                print("Emulator finished!")


def compile_simulator(cfg: Config):
    process = subprocess.run(['make'], cwd=cfg.emulation, capture_output=True)
    if process.returncode:
        print(f"Error: failed to compile simulator. Exited with error code "
              f"{process.returncode}\nstdout:\n{process.stdout}\n"
              f"stderr:\n{process.stderr}")
        sys.exit(1)


def compile_cclo(cfg: Config):
    process = subprocess.run(['make', f'STACKTYPE={cfg.stacktype.upper()}',
                              'EN_FANIN=1', 'simdll'],
                             cwd=cfg.cclo, capture_output=True)
    if process.returncode:
        print(f"Error: failed to compile simulator. Exited with error code "
              f"{process.returncode}\nstdout:\n{process.stdout}\n"
              f"stderr:\n{process.stderr}")
        sys.exit(1)


@contextmanager
def run_simulator(cfg: Config, test: str):
    log = cfg.log / 'simulator'
    log.mkdir(parents=True, exist_ok=True)
    vivado = os.environ['XILINX_VIVADO']
    env =  {**dict(os.environ),'LD_LIBRARY_PATH': f'{vivado}/lib/lnx64.o'}
    args = ['mpirun', '-np', f'{cfg.nranks}', '--tag-output', './cclo_sim',
            f'{cfg.stacktype}', f'{cfg.start_port}',
            'xsim.dir/ccl_offload_behav/xsimk.so']
    with (log / f'log-{test}-{datetime.now():%Y%m%dT%H%M%S}.txt').open('w') \
            as f:
        process = subprocess.Popen(args, env=env, cwd=cfg.simulation, stdout=f,
                                   stderr=subprocess.DEVNULL)
        if cfg.debug:
            print("Waiting for simulator to startup...")
        time.sleep(cfg.wait_startup)
        if cfg.debug:
            print("Simulator started!")
        try:
            yield process
        finally:
            process.terminate()
            if cfg.debug:
                print("Waiting for simulator to terminate...")
            process.wait()
            time.sleep(cfg.wait_terminate)
            if cfg.debug:
                print("Simulator finished!")


def run_successfull(stdout: str):
    return re.search(r'succeeded', stdout.splitlines()[-2].decode()) is not None


def run_test(test: str, cfg: Config, reduce_func: int = None):
    if Tests.is_reduce(test):
        test_name = f'{test} ({reduce_func})'
    else:
        test_name = test

    print(f"Starting test {test_name}.")
    args = ['mpirun', '-np', f'{cfg.nranks}',
            'python3', 'test_sim.py', '--simulate', f'--{test}']
    if cfg.stacktype == 'tcp':
        args.append('--tcp')
    process = subprocess.Popen(
        args) #stdout=subprocess.PIPE, stderr=subprocess.PIPE)
    try:
        process.wait(timeout=cfg.test_timeout)
    except subprocess.TimeoutExpired:
        process.send_signal(signal.SIGINT)
        process.wait()
        stdout, stderr = process.communicate()
        print(f"Test {test_name} timed out!\nstdout:\n{stdout.decode()}"
              f"stderr:\n{stderr.decode()}")
        return

    stdout, stderr = process.communicate()

    if process.returncode or not run_successfull(stdout):
        print(f"Test {test_name} failed (errorcode {process.returncode})!\n"
              f"stdout:\n{stdout.decode()}stderr:\n{stderr.decode()}")
    else:
        print(f"Test {test_name} succeeded!")


def start_test(test: str, cfg: Config, reduce_func: int = None):
    if cfg.type == 'emulation':
        with run_emulator(cfg, test):
            run_test(test, cfg, reduce_func)
    else:
        with run_simulator(cfg, test):
            run_test(test, cfg, reduce_func)


def run(cfg: Config):
    if cfg.type == 'emulation':
        exe = cfg.emulation / 'cclo_emu'
        if not exe.exists():
            compile_emulator(cfg)
    elif cfg.type == 'simulation':
        exe = cfg.simulation / 'cclo_sim'
        if not exe.exists():
            compile_emulator(cfg)

        sim = (cfg.simulation / 'xsim.dir').resolve()
        if not sim.exists():
            compile_cclo(cfg)

    for test in cfg.tests:
        if Tests.is_reduce(test):
            for reduce_func in cfg.reduce_func:
                start_test(test, cfg, reduce_func)
        else:
            start_test(test, cfg)


if __name__ == '__main__':
    import argparse

    parser = argparse.ArgumentParser(description='Run tests for ACCL')
    parser.add_argument('-n', '--nranks', type=int, required=True,
                        help='How many processes to use for the tests')
    parser.add_argument('-t', '--type', type=str,required=True,
                        help='Type of test, use simulation or emulation')
    parser.add_argument('--udp', action='store_true', default=False,
                        help='Run tests using UDP')
    parser.add_argument('--start-port', type=int, default=5500, metavar='PORT',
                        help='Start of range of ports usable for sim, defaults '
                             'to 5500')
    parser.add_argument('--debug', action='store_true', default=False,
                        help='Print debug messages')
    parser.add_argument('--log', type=Path, default=Path('log/'), metavar='DIR',
                        help="Directory to put logs in, defaults to 'log/'")
    parser.add_argument('--timeout', type=float, default=20, metavar='SECONDS',
                        help='Maximum amount of time to wait for tests to '
                             'complete, defaults to 20s')
    parser.add_argument('--wait-startup', type=float, default=5,
                        metavar='SECONDS',
                        help='Amount of time to wait for emulator/simulator '
                             'to startup, defaults to 5s')
    parser.add_argument('--wait-terminate', type=float, default=1,
                        metavar='SECONDS',
                        help='Amount of time to wait after emulator/'
                             'simulator terminates, defaults to 1s')

    args = parser.parse_args()
    cfg = Config(args.nranks, args.type, 'udp' if args.udp else 'tcp',
                 args.start_port, args.debug, args.log, args.timeout,
                 args.wait_startup, args.wait_terminate)

    run(cfg)<|MERGE_RESOLUTION|>--- conflicted
+++ resolved
@@ -1,9 +1,5 @@
 # /*******************************************************************************
-<<<<<<< HEAD
-#  Copyright (C) 2021 Xilinx, Inc
-=======
 #  Copyright (C) 2022 Xilinx, Inc
->>>>>>> b8086590
 #
 #  Licensed under the Apache License, Version 2.0 (the "License");
 #  you may not use this file except in compliance with the License.
@@ -18,10 +14,7 @@
 #  limitations under the License.
 #
 # *******************************************************************************/
-<<<<<<< HEAD
-=======
-
->>>>>>> b8086590
+
 from __future__ import annotations
 
 import subprocess
