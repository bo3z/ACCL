/*******************************************************************************
#  Copyright (C) 2022 Xilinx, Inc
#
#  Licensed under the Apache License, Version 2.0 (the "License");
#  you may not use this file except in compliance with the License.
#  You may obtain a copy of the License at
#
#      http://www.apache.org/licenses/LICENSE-2.0
#
#  Unless required by applicable law or agreed to in writing, software
#  distributed under the License is distributed on an "AS IS" BASIS,
#  WITHOUT WARRANTIES OR CONDITIONS OF ANY KIND, either express or implied.
#  See the License for the specific language governing permissions and
#  limitations under the License.
#
#
*******************************************************************************/

#pragma once
#include "acclrequest.hpp"
#include "cclo.hpp"
#include "constants.hpp"
#include <experimental/xrt_ip.h>
#include <string>
#include <xrt/xrt_kernel.h>

/** @file fpgadevice.hpp */

namespace ACCL {
/**
 * Implementation of the request derived class for FPGA devices
 *
 */
class FPGARequest : public BaseRequest {
private:
  xrt::run run;

public:
  const CCLO::Options &options;

public:
  /**
   * Construct a new FPGA request object
   *
   * @param cclo   Opaque reference to the main CCLO object
   * @param kernel Hostctrl kernel to be used in the request
   */
  FPGARequest(void *cclo, xrt::kernel &kernel, const CCLO::Options &options)
      : BaseRequest(cclo), run(xrt::run(kernel)), options(options) {}

  /**
   * Effectively starts the call
   * 
   */
  void start();

  void wait_kernel() {
    run.wait();
  }
};

/**
 * Implementation of CCLO that uses a CCLO kernel on a FPGA.
 *
 */
class FPGADevice : public CCLO {
public:
  /**
   * Construct a new FPGADevice object
   *
   * @param cclo_ip      The CCLO kernel to use.
   * @param hostctrl_ip  The hostctrl kernel to use.
   * @param device       Xrt device;
   */
  FPGADevice(xrt::ip &cclo_ip, xrt::kernel &hostctrl_ip, xrt::device &device);

  /**
   * Destroy the FPGADevice object
   *
   */
  virtual ~FPGADevice() {}

  ACCLRequest *call(const Options &options) override;

  ACCLRequest *start(const Options &options) override;

  val_t read(addr_t offset) override;

  void write(addr_t offset, val_t val) override;

  void wait(ACCLRequest *request) override;

  timeoutStatus wait(ACCLRequest *request,
                     std::chrono::milliseconds timeout) override;
  
  bool test(ACCLRequest *request) override;
  
  void free_request(ACCLRequest *request) override;

  val_t get_retcode(ACCLRequest *request) override;

  addr_t get_base_addr() override {
    // TODO: Find way to retrieve CCLO base address on FPGA
    return 0x0;
  }

<<<<<<< HEAD
  deviceType get_device_type() override;

  xrt::device* get_device() {
    return &device;
  }
=======
  /**
   * Internally completes the request.
   * 
   * @param request Associated request to be completed
   */
  void complete_request(FPGARequest *request);
>>>>>>> c1bb3782

private:
  xrt::ip cclo;
  xrt::kernel hostctrl;
<<<<<<< HEAD
  xrt::device device;
  xrt::run run{};
=======

  FPGAQueue<FPGARequest *> queue;
  std::unordered_map<ACCLRequest, FPGARequest *> request_map;

  /**
   * Starts the execution of the first request in the queue. To keep queue
   * going, this function is called every time a operation is issue and
   * everytime an ongoing operation finishes
   *
   */
  void launch_request();
>>>>>>> c1bb3782
};
} // namespace ACCL<|MERGE_RESOLUTION|>--- conflicted
+++ resolved
@@ -104,28 +104,23 @@
     return 0x0;
   }
 
-<<<<<<< HEAD
-  deviceType get_device_type() override;
-
-  xrt::device* get_device() {
-    return &device;
-  }
-=======
   /**
    * Internally completes the request.
    * 
    * @param request Associated request to be completed
    */
   void complete_request(FPGARequest *request);
->>>>>>> c1bb3782
+
+  deviceType get_device_type() override;
+
+  xrt::device* get_device() {
+    return &device;
+  }
 
 private:
   xrt::ip cclo;
   xrt::kernel hostctrl;
-<<<<<<< HEAD
   xrt::device device;
-  xrt::run run{};
-=======
 
   FPGAQueue<FPGARequest *> queue;
   std::unordered_map<ACCLRequest, FPGARequest *> request_map;
@@ -137,6 +132,5 @@
    *
    */
   void launch_request();
->>>>>>> c1bb3782
 };
 } // namespace ACCL