--- conflicted
+++ resolved
@@ -82,20 +82,12 @@
           data_type_io_2(dataType::none), waitfor({}) {}
   };
 
-<<<<<<< HEAD
-  enum timeoutStatus {
-    no_timeout,
-    timeout
-  };
-
   enum deviceType{
     sim_device,
     xrt_device,
     coyote_device
   };
 
-=======
->>>>>>> c1bb3782
   /**
    * Construct a new CCLO object.
    *
