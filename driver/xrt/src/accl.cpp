/*******************************************************************************
#  Copyright (C) 2022 Xilinx, Inc
#
#  Licensed under the Apache License, Version 2.0 (the "License");
#  you may not use this file except in compliance with the License.
#  You may obtain a copy of the License at
#
#      http://www.apache.org/licenses/LICENSE-2.0
#
#  Unless required by applicable law or agreed to in writing, software
#  distributed under the License is distributed on an "AS IS" BASIS,
#  WITHOUT WARRANTIES OR CONDITIONS OF ANY KIND, either express or implied.
#  See the License for the specific language governing permissions and
#  limitations under the License.
#
#
*******************************************************************************/

#include <bitset>
#include <cmath>
#include <set>
#include <stdexcept>
#include "accl.hpp"
#include "accl/dummybuffer.hpp"

// 64 MB
#define NETWORK_BUF_SIZE (64 << 20)

namespace ACCL {
ACCL::ACCL(const std::vector<rank_t> &ranks, int local_rank,
           xrt::device &device, xrt::ip &cclo_ip, xrt::kernel &hostctrl_ip,
           int devicemem, const std::vector<int> &rxbufmem,
           int nbufs, addr_t bufsize, addr_t segsize,
           const arithConfigMap &arith_config)
    : arith_config(arith_config), sim_mode(false),
      _devicemem(devicemem), rxbufmem(rxbufmem) {
  cclo = new FPGADevice(cclo_ip, hostctrl_ip, device);
  initialize_accl(ranks, local_rank, nbufs, bufsize, segsize);
}

// Simulation constructor
ACCL::ACCL(const std::vector<rank_t> &ranks, int local_rank,
           unsigned int sim_start_port, int nbufs,
           addr_t bufsize, addr_t segsize, const arithConfigMap &arith_config)
    : arith_config(arith_config), sim_mode(true),
      _devicemem(0), rxbufmem({}) {
  cclo = new SimDevice(sim_start_port, local_rank);
  debug("initialize_accl");
  initialize_accl(ranks, local_rank, nbufs, bufsize, segsize);
}

ACCL::ACCL(const std::vector<rank_t> &ranks, int local_rank,
           unsigned int sim_start_port, xrt::device &device,
           int nbufs, addr_t bufsize, addr_t segsize,
           const arithConfigMap &arith_config)
    : arith_config(arith_config), sim_mode(true),
      _devicemem(0), rxbufmem({}) {
  cclo = new SimDevice(sim_start_port, local_rank, device);
  initialize_accl(ranks, local_rank, nbufs, bufsize, segsize);
}

// constructor for coyote fpga device
ACCL::ACCL(CoyoteDevice *dev, const std::vector<rank_t> &ranks, int local_rank,
        int nbufs, addr_t bufsize, addr_t segsize,
        const arithConfigMap &arith_config)
  : arith_config(arith_config), sim_mode(false),
    _devicemem(0), rxbufmem(0)
{
  cclo = dev;
  initialize_accl(ranks, local_rank, nbufs, bufsize, segsize);
  std::cout << "Coyote ACCL initialized!" << std::endl;
}

ACCL::~ACCL() {
  deinit();
  delete cclo;
}

void ACCL::deinit() {
  debug("Removing CCLO object at " + debug_hex(cclo->get_base_addr()));

  CCLO::Options options{};
  options.scenario = operation::config;
  options.cfg_function = cfgFunc::reset_periph;
  call_sync(options);

  for (auto &buf : rx_buffer_spares) {
    buf->free_buffer();
    delete buf;
  }
  rx_buffer_spares.clear();

  if (utility_spare != nullptr) {
    utility_spare->free_buffer();
    delete utility_spare;
    utility_spare = nullptr;
  }
}

CCLO *ACCL::set_timeout(unsigned int value, bool run_async,
                        std::vector<CCLO *> waitfor) {
  CCLO::Options options{};
  options.scenario = operation::config;
  options.count = value;
  options.cfg_function = cfgFunc::set_timeout;
  CCLO *handle = call_async(options);

  if (run_async) {
    return handle;
  } else {
    handle->wait();
    check_return_value("set_timeout");
  }

  return nullptr;
}

CCLO *ACCL::nop(bool run_async, std::vector<CCLO *> waitfor) {
  double durationUs = 0.0;
	auto start = std::chrono::high_resolution_clock::now();
  CCLO::Options options{};
  options.scenario = operation::nop;
  options.waitfor = waitfor;
  CCLO *handle = call_async(options);
  if (run_async) {
    return handle;
  } else {
    handle->wait();
    check_return_value("nop");
  }
  auto end = std::chrono::high_resolution_clock::now();
  durationUs = (std::chrono::duration_cast<std::chrono::nanoseconds>(end-start).count() / 1000.0);
  std::cout<<"NOP latency[us]:"<<durationUs<<std::endl;

  return nullptr;
}

CCLO *ACCL::send(BaseBuffer &srcbuf, unsigned int count,
                 unsigned int dst, unsigned int tag, communicatorId comm_id,
                 bool from_fpga, dataType compress_dtype, bool run_async,
                 std::vector<CCLO *> waitfor) {
  CCLO::Options options{};

  if (from_fpga == false) {
    srcbuf.sync_to_device();
  }

  unsigned count_bytes = count * (dataTypeSize.at(srcbuf.type()) / 8);
  if (count_bytes > segment_size) {
    std::cerr << "[ACCL] Warning: Send is too large! (" << count_bytes
              << " B > " << segment_size << " B). "
              << "Send does not currently support segmentation; "
              << "the operation might get stuck or data may be corrupted. "
              << std::endl;
  }

  options.scenario = operation::send;
  options.comm = communicators[comm_id].communicators_addr();
  options.addr_0 = &srcbuf;
  options.count = count;
  options.root_src_dst = dst;
  options.tag = tag;
  options.compress_dtype = compress_dtype;
  options.waitfor = waitfor;
  CCLO *handle = call_async(options);

  if (run_async) {
    return handle;
  } else {
    handle->wait();
    check_return_value("send");
  }

  return nullptr;
}

CCLO *ACCL::send(dataType src_data_type, unsigned int count,
                 unsigned int dst, unsigned int tag, communicatorId comm_id,
                 dataType compress_dtype, bool run_async,
                 std::vector<CCLO *> waitfor) {
  CCLO::Options options{};

  unsigned count_bytes = count * (dataTypeSize.at(src_data_type) / 8);
  if (count_bytes > segment_size) {
    std::cerr << "[ACCL] Warning: Send is too large! (" << count_bytes
              << " B > " << segment_size << " B). "
              << "Send does not currently support segmentation; "
              << "the operation might get stuck or data may be corrupted. "
              << std::endl;
  }

  options.scenario = operation::send;
  options.comm = communicators[comm_id].communicators_addr();
  options.data_type_io_0 = src_data_type;
  options.count = count;
  options.root_src_dst = dst;
  options.tag = tag;
  options.stream_flags = streamFlags::OP0_STREAM;
  options.compress_dtype = compress_dtype;
  options.waitfor = waitfor;
  CCLO *handle = call_async(options);

  if (run_async) {
    return handle;
  } else {
    handle->wait();
    check_return_value("send");
  }

  return nullptr;
}

CCLO *ACCL::stream_put(BaseBuffer &srcbuf, unsigned int count,
                 unsigned int dst, unsigned int stream_id, communicatorId comm_id,
                 bool from_fpga, dataType compress_dtype, bool run_async,
                 std::vector<CCLO *> waitfor) {
  CCLO::Options options{};

  unsigned count_bytes = count * (dataTypeSize.at(srcbuf.type()) / 8);
  if (count_bytes > segment_size) {
    std::cerr << "[ACCL] Warning: Stream put is too large! (" << count_bytes
              << " B > " << segment_size << " B). "
              << "Stream put does not currently support segmentation; "
              << "the operation might get stuck or data may be corrupted. "
              << std::endl;
  }

  if (stream_id > 246) {
    throw std::invalid_argument("Stream ID must < 247");
  }

  if (from_fpga == false) {
    srcbuf.sync_to_device();
  }
  options.scenario = operation::send;
  options.comm = communicators[comm_id].communicators_addr();
  options.addr_0 = &srcbuf;
  options.count = count;
  options.root_src_dst = dst;
  options.tag = stream_id;
  options.stream_flags = streamFlags::RES_STREAM;
  options.compress_dtype = compress_dtype;
  options.waitfor = waitfor;
  CCLO *handle = call_async(options);

  if (run_async) {
    return handle;
  } else {
    handle->wait();
    check_return_value("stream_put");
  }

  return nullptr;
}

CCLO *ACCL::stream_put(dataType src_data_type, unsigned int count,
                 unsigned int dst, unsigned int stream_id, communicatorId comm_id,
                 dataType compress_dtype, bool run_async,
                 std::vector<CCLO *> waitfor) {
  CCLO::Options options{};

  unsigned count_bytes = count * (dataTypeSize.at(src_data_type) / 8);
  if (count_bytes > segment_size) {
    std::cerr << "[ACCL] Warning: Stream put is too large! (" << count_bytes
              << " B > " << segment_size << " B). "
              << "Stream put does not currently support segmentation; "
              << "the operation might get stuck or data may be corrupted. "
              << std::endl;
  }

  if (stream_id > 246) {
    throw std::invalid_argument("Stream ID must < 247");
  }

  options.scenario = operation::send;
  options.comm = communicators[comm_id].communicators_addr();
  options.data_type_io_0 = src_data_type;
  options.count = count;
  options.root_src_dst = dst;
  options.tag = stream_id;
  options.stream_flags = streamFlags::OP0_STREAM | streamFlags::RES_STREAM;
  options.compress_dtype = compress_dtype;
  options.waitfor = waitfor;
  CCLO *handle = call_async(options);

  if (run_async) {
    return handle;
  } else {
    handle->wait();
    check_return_value("stream_put");
  }

  return nullptr;
}

CCLO *ACCL::recv(BaseBuffer &dstbuf, unsigned int count,
                 unsigned int src, unsigned int tag, communicatorId comm_id,
                 bool to_fpga, dataType compress_dtype, bool run_async,
                 std::vector<CCLO *> waitfor) {
  CCLO::Options options{};

  if (to_fpga == false && run_async == true) {
    std::cerr << "ACCL: async run returns data on FPGA, user must "
                 "sync_from_device() after waiting"
              << std::endl;
  }

  unsigned count_bytes = count * (dataTypeSize.at(dstbuf.type()) / 8);
  if (count_bytes > segment_size) {
    std::cerr << "[ACCL] Warning: Recv is too large! (" << count_bytes
              << " B > " << segment_size << " B). "
              << "Recv does not currently support segmentation; "
              << "the operation might get stuck or data may be corrupted. "
              << std::endl;
  }

  options.scenario = operation::recv;
  options.comm = communicators[comm_id].communicators_addr();
  options.addr_2 = &dstbuf;
  options.count = count;
  options.root_src_dst = src;
  options.tag = tag;
  options.compress_dtype = compress_dtype;
  options.waitfor = waitfor;
  CCLO *handle = call_async(options);

  if (run_async) {
    return handle;
  } else {
    handle->wait();
    if (to_fpga == false) {
      dstbuf.sync_from_device();
    }
    check_return_value("recv");
  }

  return nullptr;
}

CCLO *ACCL::recv(dataType dst_data_type, unsigned int count,
                 unsigned int src, unsigned int tag, communicatorId comm_id,
                 dataType compress_dtype, bool run_async,
                 std::vector<CCLO *> waitfor) {
  CCLO::Options options{};

  unsigned count_bytes = count * (dataTypeSize.at(dst_data_type) / 8);
  if (count_bytes > segment_size) {
    std::cerr << "[ACCL] Warning: Recv is too large! (" << count_bytes
              << " B > " << segment_size << " B). "
              << "Recv does not currently support segmentation; "
              << "the operation might get stuck or data may be corrupted. "
              << std::endl;
  }

  options.scenario = operation::recv;
  options.comm = communicators[comm_id].communicators_addr();
  options.data_type_io_0 = dst_data_type;
  options.count = count;
  options.root_src_dst = src;
  options.tag = tag;
  options.stream_flags = streamFlags::RES_STREAM;
  options.compress_dtype = compress_dtype;
  options.waitfor = waitfor;
  CCLO *handle = call_async(options);

  if (run_async) {
    return handle;
  } else {
    handle->wait();
    check_return_value("recv");
  }

  return nullptr;
}

CCLO *ACCL::copy(BaseBuffer *srcbuf, BaseBuffer *dstbuf, unsigned int count,
                 bool from_fpga, bool to_fpga, streamFlags stream_flags,
                 dataType data_type, bool run_async,
                 std::vector<CCLO *> waitfor) {
  CCLO::Options options{};

  if (to_fpga == false && run_async == true) {
    std::cerr << "ACCL: async run returns data on FPGA, user must "
                 "sync_from_device() after waiting"
              << std::endl;
  }

  if (from_fpga == false) {
    srcbuf->sync_to_device();
  }

  options.scenario = operation::copy;
  options.addr_0 = srcbuf;
  options.addr_2 = dstbuf;
  options.data_type_io_0 = data_type;
  options.data_type_io_2 = data_type;
  options.count = count;
  options.stream_flags = stream_flags;
  options.waitfor = waitfor;
  CCLO *handle = call_async(options);

  if (run_async) {
    return handle;
  } else {
    handle->wait();
    if (to_fpga == false) {
      dstbuf->sync_from_device();
    }
    check_return_value("copy");
  }

  return nullptr;
}

CCLO *ACCL::copy(BaseBuffer &srcbuf, BaseBuffer &dstbuf, unsigned int count,
                 bool from_fpga, bool to_fpga, bool run_async,
                 std::vector<CCLO *> waitfor) {
  return copy(&srcbuf, &dstbuf, count,
                 from_fpga, to_fpga, streamFlags::NO_STREAM,
                 dataType::none, run_async, waitfor);
}

CCLO *ACCL::copy_from_stream(BaseBuffer &dstbuf, unsigned int count,
                 bool to_fpga, bool run_async,
                 std::vector<CCLO *> waitfor) {
  return copy(nullptr, &dstbuf, count,
                 true, to_fpga, streamFlags::OP0_STREAM,
                 dstbuf.type(), run_async, waitfor);
}

CCLO *ACCL::copy_to_stream(BaseBuffer &srcbuf, unsigned int count,
                 bool from_fpga, bool run_async,
                 std::vector<CCLO *> waitfor) {
  return copy(&srcbuf, nullptr, count,
                 from_fpga, true, streamFlags::RES_STREAM,
                 srcbuf.type(), run_async, waitfor);
}

CCLO *ACCL::copy_from_to_stream(dataType data_type, unsigned int count,
                 bool run_async, std::vector<CCLO *> waitfor) {
  return copy(nullptr, nullptr, count,
                 true, true, streamFlags::OP0_STREAM | streamFlags::RES_STREAM,
                 data_type, run_async, waitfor);
}

CCLO *ACCL::combine(unsigned int count, reduceFunction function,
                    BaseBuffer &val1, BaseBuffer &val2, BaseBuffer &result,
                    bool val1_from_fpga, bool val2_from_fpga, bool to_fpga,
                    bool run_async, std::vector<CCLO *> waitfor) {
  CCLO::Options options{};

  if (to_fpga == false && run_async == true) {
    std::cerr << "ACCL: async run returns data on FPGA, user must "
                 "sync_from_device() after waiting"
              << std::endl;
  }

  if (val1_from_fpga == false) {
    val1.sync_to_device();
  }

  if (val2_from_fpga == false) {
    val2.sync_to_device();
  }

  options.scenario = operation::combine;
  options.addr_0 = &val1;
  options.addr_1 = &val2;
  options.addr_2 = &result;
  options.reduce_function = function;
  options.count = count;
  options.waitfor = waitfor;
  CCLO *handle = call_async(options);

  if (run_async) {
    return handle;
  } else {
    handle->wait();
    if (to_fpga == false) {
      result.sync_from_device();
    }
    check_return_value("combine");
  }

  return nullptr;
}

CCLO *ACCL::bcast(BaseBuffer &buf, unsigned int count,
                  unsigned int root, communicatorId comm_id, bool from_fpga,
                  bool to_fpga, dataType compress_dtype, bool run_async,
                  std::vector<CCLO *> waitfor) {
  CCLO::Options options{};

  const Communicator &communicator = communicators[comm_id];

  bool is_root = communicator.local_rank() == root;

  if (to_fpga == false && is_root == false && run_async == true) {
    std::cerr << "ACCL: async run returns data on FPGA, user must "
                 "sync_from_device() after waiting"
              << std::endl;
  }

  if (count == 0) {
    std::cerr << "ACCL: zero size buffer" << std::endl;
    return nullptr;
  }

  if (from_fpga == false && is_root == true) {
    buf.sync_to_device();
  }

  options.scenario = operation::bcast;
  options.comm = communicator.communicators_addr();
  options.addr_0 = &buf;
  options.addr_2 = &buf;
  options.count = count;
  options.root_src_dst = root;
  options.compress_dtype = compress_dtype;
  options.waitfor = waitfor;
  CCLO *handle = call_async(options);

  if (run_async) {
    return handle;
  } else {
    handle->wait();
    if (to_fpga == false) {
      buf.sync_from_device();
    }
    check_return_value("bcast");
  }

  return nullptr;
}

CCLO *ACCL::scatter(BaseBuffer &sendbuf,
                    BaseBuffer &recvbuf, unsigned int count, unsigned int root,
                    communicatorId comm_id, bool from_fpga, bool to_fpga,
                    dataType compress_dtype, bool run_async,
                    std::vector<CCLO *> waitfor) {
  CCLO::Options options{};

  unsigned count_bytes = count * (dataTypeSize.at(sendbuf.type()) / 8);
  if (count_bytes > segment_size) {
    std::cerr << "[ACCL] Warning: Scatter is too large! (" << count_bytes
              << " B > " << segment_size << " B). "
              << "Scatter does not currently support segmentation; "
              << "the operation might get stuck or data may be corrupted. "
              << std::endl;
  }

  const Communicator &communicator = communicators[comm_id];

  bool is_root = communicator.local_rank() == root;

  if (to_fpga == false && run_async == true) {
    std::cerr << "ACCL: async run returns data on FPGA, user must "
                 "sync_from_device() after waiting"
              << std::endl;
  }

  if (count == 0) {
    std::cerr << "ACCL: zero size buffer" << std::endl;
    return nullptr;
  }

  if (from_fpga == false && is_root == true) {
    auto slice = sendbuf.slice(0, count * communicator.get_ranks()->size());
    slice->sync_to_device();
  }

  options.scenario = operation::scatter;
  options.comm = communicator.communicators_addr();
  options.addr_0 = &sendbuf;
  options.addr_2 = &recvbuf;
  options.count = count;
  options.root_src_dst = root;
  options.compress_dtype = compress_dtype;
  options.waitfor = waitfor;
  CCLO *handle = call_async(options);

  if (run_async) {
    return handle;
  } else {
    handle->wait();
    if (to_fpga == false) {
      auto slice = recvbuf.slice(0, count);
      slice->sync_from_device();
    }
    check_return_value("scatter");
  }

  return nullptr;
}

CCLO *ACCL::gather(BaseBuffer &sendbuf,
                   BaseBuffer &recvbuf, unsigned int count, unsigned int root,
                   communicatorId comm_id, bool from_fpga, bool to_fpga,
                   dataType compress_dtype, bool run_async,
                   std::vector<CCLO *> waitfor) {
  CCLO::Options options{};

  unsigned count_bytes = count * (dataTypeSize.at(sendbuf.type()) / 8);
  if (count_bytes > segment_size) {
    std::cerr << "[ACCL] Warning: Gather is too large! (" << count_bytes
              << " B > " << segment_size << " B). "
              << "Gather does not currently support segmentation; "
              << "the operation might get stuck or data may be corrupted. "
              << std::endl;
  }

  const Communicator &communicator = communicators[comm_id];

  bool is_root = communicator.local_rank() == root;

  if (to_fpga == false && run_async == true) {
    std::cerr << "ACCL: async run returns data on FPGA, user must "
                 "sync_from_device() after waiting"
              << std::endl;
  }

  if (count == 0) {
    std::cerr << "ACCL: zero size buffer" << std::endl;
    return nullptr;
  }

  if (ignore_safety_checks == false &&
      (count + segment_size - 1) / segment_size *
              communicator.get_ranks()->size() >
          rx_buffer_spares.size()) {
    std::cerr << "ACCL: gather can't be executed safely with this number of "
                 "spare buffers"
              << std::endl;
  }

  if (from_fpga == false) {
    auto slice = sendbuf.slice(0, count);
    slice->sync_to_device();
  }

  options.scenario = operation::gather;
  options.comm = communicator.communicators_addr();
  options.addr_0 = &sendbuf;
  options.addr_2 = &recvbuf;
  options.count = count;
  options.root_src_dst = root;
  options.compress_dtype = compress_dtype;
  options.waitfor = waitfor;
  CCLO *handle = call_async(options);

  if (run_async) {
    return handle;
  } else {
    handle->wait();
    if (to_fpga == false && is_root == true) {
      auto slice = recvbuf.slice(0, count * communicator.get_ranks()->size());
      slice->sync_from_device();
    }
    check_return_value("gather");
  }

  return nullptr;
}

CCLO *ACCL::allgather(BaseBuffer &sendbuf,
                      BaseBuffer &recvbuf, unsigned int count,
                      communicatorId comm_id, bool from_fpga, bool to_fpga,
                      dataType compress_dtype, bool run_async,
                      std::vector<CCLO *> waitfor) {
  CCLO::Options options{};

  unsigned count_bytes = count * (dataTypeSize.at(sendbuf.type()) / 8);
  if (count_bytes > segment_size) {
    std::cerr << "[ACCL] Warning: Allgather is too large! (" << count_bytes
              << " B > " << segment_size << " B). "
              << "Allgather does not currently support segmentation; "
              << "the operation might get stuck or data may be corrupted. "
              << std::endl;
  }

  const Communicator &communicator = communicators[comm_id];

  if (to_fpga == false && run_async == true) {
    std::cerr << "ACCL: async run returns data on FPGA, user must "
                 "sync_from_device() after waiting"
              << std::endl;
  }

  if (count == 0) {
    std::cerr << "ACCL: zero size buffer" << std::endl;
    return nullptr;
  }

  if (ignore_safety_checks == false &&
      (count + segment_size - 1) / segment_size *
              communicator.get_ranks()->size() >
          rx_buffer_spares.size()) {
    std::cerr << "ACCL: gather can't be executed safely with this number of "
                 "spare buffers"
              << std::endl;
  }

  if (from_fpga == false) {
    auto slice = sendbuf.slice(0, count);
    slice->sync_to_device();
  }

  options.scenario = operation::allgather;
  options.comm = communicator.communicators_addr();
  options.addr_0 = &sendbuf;
  options.addr_2 = &recvbuf;
  options.count = count;
  options.compress_dtype = compress_dtype;
  options.waitfor = waitfor;
  CCLO *handle = call_async(options);

  if (run_async) {
    return handle;
  } else {
    handle->wait();
    if (to_fpga == false) {
      auto slice = recvbuf.slice(0, count * communicator.get_ranks()->size());
      slice->sync_from_device();
    }
    check_return_value("allgather");
  }

  return nullptr;
}

CCLO *ACCL::reduce(BaseBuffer &sendbuf,
                   BaseBuffer &recvbuf, unsigned int count, unsigned int root,
                   reduceFunction func, communicatorId comm_id, bool from_fpga,
                   bool to_fpga, dataType compress_dtype, bool run_async,
                   std::vector<CCLO *> waitfor) {
  CCLO::Options options{};

  unsigned count_bytes = count * (dataTypeSize.at(sendbuf.type()) / 8);
  if (count_bytes > segment_size) {
    std::cerr << "[ACCL] Warning: Reduce is too large! (" << count_bytes
              << " B > " << segment_size << " B). "
              << "Reduce does not currently support segmentation; "
              << "the operation might get stuck or data may be corrupted. "
              << std::endl;
  }

  const Communicator &communicator = communicators[comm_id];

  bool is_root = communicator.local_rank() == root;

  if (to_fpga == false && run_async == true) {
    std::cerr << "ACCL: async run returns data on FPGA, user must "
                 "sync_from_device() after waiting"
              << std::endl;
  }

  if (count == 0) {
    std::cerr << "ACCL: zero size buffer" << std::endl;
    return nullptr;
  }

  if (from_fpga == false) {
    auto slice = sendbuf.slice(0, count);
    slice->sync_to_device();
  }

  options.scenario = operation::reduce;
  options.comm = communicator.communicators_addr();
  options.addr_0 = &sendbuf;
  options.addr_2 = &recvbuf;
  options.count = count;
  options.reduce_function = func;
  options.root_src_dst = root;
  options.compress_dtype = compress_dtype;
  options.waitfor = waitfor;
  CCLO *handle = call_async(options);

  if (run_async) {
    return handle;
  } else {
    handle->wait();
    if (to_fpga == false && is_root == true) {
      auto slice = recvbuf.slice(0, count);
      slice->sync_from_device();
    }
    check_return_value("reduce");
  }

  return nullptr;
}

CCLO *ACCL::reduce(dataType src_data_type,
                   BaseBuffer &recvbuf, unsigned int count, unsigned int root,
                   reduceFunction func, communicatorId comm_id,
                   bool to_fpga, dataType compress_dtype, bool run_async,
                   std::vector<CCLO *> waitfor) {
  CCLO::Options options{};

  unsigned count_bytes = count * (dataTypeSize.at(src_data_type) / 8);
  if (count_bytes > segment_size) {
    std::cerr << "[ACCL] Warning: Reduce is too large! (" << count_bytes
              << " B > " << segment_size << " B). "
              << "Reduce does not currently support segmentation; "
              << "the operation might get stuck or data may be corrupted. "
              << std::endl;
  }

  const Communicator &communicator = communicators[comm_id];

  bool is_root = communicator.local_rank() == root;

  if (to_fpga == false && run_async == true) {
    std::cerr << "ACCL: async run returns data on FPGA, user must "
                 "sync_from_device() after waiting"
              << std::endl;
  }

  if (count == 0) {
    std::cerr << "ACCL: zero size buffer" << std::endl;
    return nullptr;
  }

  options.scenario = operation::reduce;
  options.comm = communicator.communicators_addr();
  options.data_type_io_0 = src_data_type;
  options.addr_2 = &recvbuf;
  options.count = count;
  options.reduce_function = func;
  options.root_src_dst = root;
  options.compress_dtype = compress_dtype;
  options.waitfor = waitfor;
  options.stream_flags = streamFlags::OP0_STREAM;
  CCLO *handle = call_async(options);

  if (run_async) {
    return handle;
  } else {
    handle->wait();
    if (to_fpga == false && is_root == true) {
      auto slice = recvbuf.slice(0, count);
      slice->sync_from_device();
    }
    check_return_value("reduce");
  }

  return nullptr;
}

CCLO *ACCL::reduce(BaseBuffer &sendbuf, dataType dst_data_type,
                   unsigned int count, unsigned int root,
                   reduceFunction func, communicatorId comm_id, bool from_fpga,
                   dataType compress_dtype, bool run_async,
                   std::vector<CCLO *> waitfor) {
  CCLO::Options options{};

  unsigned count_bytes = count * (dataTypeSize.at(sendbuf.type()) / 8);
  if (count_bytes > segment_size) {
    std::cerr << "[ACCL] Warning: Reduce is too large! (" << count_bytes
              << " B > " << segment_size << " B). "
              << "Reduce does not currently support segmentation; "
              << "the operation might get stuck or data may be corrupted. "
              << std::endl;
  }

  const Communicator &communicator = communicators[comm_id];

  if (count == 0) {
    std::cerr << "ACCL: zero size buffer" << std::endl;
    return nullptr;
  }

  if (from_fpga == false) {
    auto slice = sendbuf.slice(0, count);
    slice->sync_to_device();
  }

  options.scenario = operation::reduce;
  options.comm = communicator.communicators_addr();
  options.addr_0 = &sendbuf;
  options.data_type_io_1 = dst_data_type;
  options.count = count;
  options.reduce_function = func;
  options.root_src_dst = root;
  options.compress_dtype = compress_dtype;
  options.stream_flags = streamFlags::RES_STREAM;
  options.waitfor = waitfor;
  CCLO *handle = call_async(options);

  if (run_async) {
    return handle;
  } else {
    handle->wait();
    check_return_value("reduce");
  }

  return nullptr;
}

CCLO *ACCL::reduce(dataType src_data_type, dataType dst_data_type,
                   unsigned int count, unsigned int root,
                   reduceFunction func, communicatorId comm_id,
                   dataType compress_dtype, bool run_async,
                   std::vector<CCLO *> waitfor) {
  CCLO::Options options{};

  unsigned count_bytes = count * (dataTypeSize.at(src_data_type) / 8);
  if (count_bytes > segment_size) {
    std::cerr << "[ACCL] Warning: Reduce is too large! (" << count_bytes
              << " B > " << segment_size << " B). "
              << "Reduce does not currently support segmentation; "
              << "the operation might get stuck or data may be corrupted. "
              << std::endl;
  }

  const Communicator &communicator = communicators[comm_id];

  if (count == 0) {
    std::cerr << "ACCL: zero size buffer" << std::endl;
    return nullptr;
  }

  options.scenario = operation::reduce;
  options.comm = communicator.communicators_addr();
  options.data_type_io_0 = src_data_type;
  options.data_type_io_1 = dst_data_type;
  options.count = count;
  options.reduce_function = func;
  options.root_src_dst = root;
  options.compress_dtype = compress_dtype;
  options.waitfor = waitfor;
  options.stream_flags = streamFlags::OP0_STREAM | streamFlags::RES_STREAM;
  CCLO *handle = call_async(options);

  if (run_async) {
    return handle;
  } else {
    handle->wait();
    check_return_value("reduce");
  }

  return nullptr;
}

CCLO *ACCL::allreduce(BaseBuffer &sendbuf,
                      BaseBuffer &recvbuf, unsigned int count,
                      reduceFunction func, communicatorId comm_id,
                      bool from_fpga, bool to_fpga, dataType compress_dtype,
                      bool run_async, std::vector<CCLO *> waitfor) {
  CCLO::Options options{};

  const Communicator &communicator = communicators[comm_id];

  if (to_fpga == false && run_async == true) {
    std::cerr << "ACCL: async run returns data on FPGA, user must "
                 "sync_from_device() after waiting"
              << std::endl;
  }

  if (count == 0) {
    std::cerr << "ACCL: zero size buffer" << std::endl;
    return nullptr;
  }

  if (from_fpga == false) {
    auto slice = sendbuf.slice(0, count);
    slice->sync_to_device();
  }

  options.scenario = operation::allreduce;
  options.comm = communicator.communicators_addr();
  options.addr_0 = &sendbuf;
  options.addr_2 = &recvbuf;
  options.count = count;
  options.reduce_function = func;
  options.compress_dtype = compress_dtype;
  options.waitfor = waitfor;
  CCLO *handle = call_async(options);

  if (run_async) {
    return handle;
  } else {
    handle->wait();
    if (to_fpga == false) {
      auto slice = recvbuf.slice(0, count);
      slice->sync_from_device();
    }
    check_return_value("allreduce");
  }

  return nullptr;
}

CCLO *ACCL::reduce_scatter(BaseBuffer &sendbuf,
                           BaseBuffer &recvbuf, unsigned int count,
                           reduceFunction func, communicatorId comm_id,
                           bool from_fpga, bool to_fpga,
                           dataType compress_dtype, bool run_async,
                           std::vector<CCLO *> waitfor) {
  CCLO::Options options{};

  unsigned count_bytes = count * (dataTypeSize.at(sendbuf.type()) / 8);
  if (count_bytes > segment_size) {
    std::cerr << "[ACCL] Warning: Reduce scatter is too large! (" << count_bytes
              << " B > " << segment_size << " B). "
              << "Reduce scatter does not currently support segmentation; "
              << "the operation might get stuck or data may be corrupted. "
              << std::endl;
  }

  const Communicator &communicator = communicators[comm_id];

  if (to_fpga == false && run_async == true) {
    std::cerr << "ACCL: async run returns data on FPGA, user must "
                 "sync_from_device() after waiting"
              << std::endl;
  }

  if (count == 0) {
    std::cerr << "ACCL: zero size buffer" << std::endl;
    return nullptr;
  }

  if (from_fpga == false) {
    auto slice = sendbuf.slice(0, count * communicator.get_ranks()->size());
    slice->sync_to_device();
  }

  options.scenario = operation::reduce_scatter;
  options.comm = communicator.communicators_addr();
  options.addr_0 = &sendbuf;
  options.addr_2 = &recvbuf;
  options.count = count;
  options.reduce_function = func;
  options.compress_dtype = compress_dtype;
  options.waitfor = waitfor;
  CCLO *handle = call_async(options);

  if (run_async) {
    return handle;
  } else {
    handle->wait();
    if (to_fpga == false) {
      auto slice = recvbuf.slice(0, count);
      slice->sync_from_device();
    }
    check_return_value("reduce_scatter");
  }

  return nullptr;
}

void ACCL::barrier(communicatorId comm_id,
                    std::vector<CCLO *> waitfor) {
  CCLO::Options options{};

  const Communicator &communicator = communicators[comm_id];
  options.scenario = operation::barrier;
  options.comm = communicator.communicators_addr();
  options.addr_0 = utility_spare;
  options.waitfor = waitfor;
  CCLO *handle = call_async(options);

  handle->wait();
  check_return_value("barrier");

}

std::vector<rank_t> ACCL::get_comm_group(communicatorId comm_id) {
  communicators[comm_id].readback();
  return *communicators[comm_id].get_ranks();
}

unsigned int ACCL::get_comm_rank(communicatorId comm_id) {
  return communicators[comm_id].local_rank();
}

communicatorId ACCL::create_communicator(const std::vector<rank_t> &ranks,
                                            int local_rank) {
  configure_communicator(ranks, local_rank);
  // Communicator ID is the index of the communicator in the
  // vector of communicators
  communicatorId new_comm_id = communicators.size() - 1;
  return communicators.size() - 1;
}

std::string ACCL::dump_exchange_memory() {
  std::stringstream stream;
  stream << "exchange mem:" << std::hex << std::endl;
  size_t num_word_per_line = 4;
  for (size_t i = 0; i < EXCHANGE_MEM_ADDRESS_RANGE;
       i += 4 * num_word_per_line) {
    stream << "0x" << EXCHANGE_MEM_OFFSET_ADDRESS + i << ": [";
    for (size_t j = 0; j < num_word_per_line; ++j) {
      stream << "0x" << cclo->read(EXCHANGE_MEM_OFFSET_ADDRESS + i + j * 4);
      if (j != num_word_per_line - 1) {
        stream << ", ";
      }
    }
    stream << "]" << std::endl;
  }

  return stream.str();
}

std::string ACCL::dump_rx_buffers(size_t nbufs, bool dump_data) {
  std::stringstream stream;
  stream << "CCLO address: " << std::hex << cclo->get_base_addr() << std::endl;
  nbufs = std::min(nbufs, rx_buffer_spares.size());

  addr_t address = rx_buffers_adr;
  stream << "rx address: " << address << std::dec << std::endl;
  for (size_t i = 0; i < nbufs; ++i) {
    address += 4;
    std::string status;
    switch (cclo->read(address)) {
    case 0:
      status = "NOT USED";
      break;
    case 1:
      status = "ENQUEUED";
      break;
    case 2:
      status = "RESERVED";
      break;
    default:
      status = "UNKNOWN";
      break;
    }

    address += 4;
    val_t addrl = cclo->read(address);
    address += 4;
    val_t addrh = cclo->read(address);
    address += 4;
    val_t maxsize = cclo->read(address);
    address += 4;
    val_t rxtag = cclo->read(address);
    address += 4;
    val_t rxlen = cclo->read(address);
    address += 4;
    val_t rxsrc = cclo->read(address);
    address += 4;
    val_t seq = cclo->read(address);

    rx_buffer_spares[i]->sync_from_device();

    stream << "Spare RX Buffer " << i << ":\t address: 0x" << std::hex
           << addrh * (1UL << 32) + addrl << std::dec
           << " \t status: " << status << " \t occupancy: " << rxlen << "/"
           << maxsize << " \t MPI tag: " << std::hex << rxtag << std::dec
           << " \t seq: " << seq << " \t src: " << rxsrc;

    if(dump_data) {
      stream << " \t data: " << std::hex << "[";
      for (size_t j = 0; j < rx_buffer_spares[i]->size(); ++j) {
        stream << "0x"
              << static_cast<uint16_t>(static_cast<uint8_t *>(
                      rx_buffer_spares[i]->byte_array())[j]);
        if (j != rx_buffer_spares[i]->size() - 1) {
          stream << ", ";
        }
      }
      stream << "]" << std::dec << std::endl;
    } else {
      stream << std::endl;
    }

  }

  return stream.str();
}

void ACCL::initialize_accl(const std::vector<rank_t> &ranks, int local_rank,
                           int nbufs, addr_t bufsize , addr_t segsize) {
  // reset_log();
  debug("CCLO HWID: " + std::to_string(get_hwid()) + " at 0x" +
        debug_hex(cclo->get_base_addr()));

  if (cclo->read(CFGRDY_OFFSET) != 0) {
    throw std::runtime_error("CCLO appears configured, might be in use. Please "
                             "reset the CCLO and retry");
  }

  debug("Configuring RX Buffers");
  setup_rx_buffers(nbufs, bufsize, rxbufmem);

  debug("Configuring a communicator");
  configure_communicator(ranks, local_rank);

  debug("Configuring arithmetic");
  configure_arithmetic();

  // Mark CCLO as configured
  debug("CCLO configured");
  cclo->write(CFGRDY_OFFSET, 1);
  config_rdy = true;

  debug("Set timeout");
  set_timeout(1000000);

  CCLO::Options options{};
  options.scenario = operation::config;
  options.cfg_function = cfgFunc::enable_pkt;
  call_sync(options);

  debug("Set max segment size: " + std::to_string(segsize));
  set_max_segment_size(segsize);
<<<<<<< HEAD
  switch (protocol) {
  case networkProtocol::UDP:
    use_udp();
    break;
  case networkProtocol::TCP:
    use_tcp();
    break;
  case networkProtocol::RDMA:
    use_rdma();
    break;
  default:
    throw std::runtime_error(
        "Requested network protocol is not yet supported.");
  }
=======
>>>>>>> cd08faae

  debug("Accelerator ready!");
}

void ACCL::configure_arithmetic() {
  if (communicators.size() < 1) {
    throw new std::runtime_error("Communicators unconfigured, please call "
                                 "configure_communicator() first");
  }

  for (auto &[_key, arithcfg] : arith_config) {
    write_arithconfig(*cclo, arithcfg, &current_config_address);
  }
}

addr_t ACCL::get_arithmetic_config_addr(std::pair<dataType, dataType> id) {
  return arith_config.at(id).addr();
}

void ACCL::setup_rx_buffers(size_t nbufs, addr_t bufsize,
                            const std::vector<int> &devicemem) {
  addr_t address = rx_buffers_adr;
  rx_buffer_size = bufsize;
  for (size_t i = 0; i < nbufs; ++i) {
    // create, clear and sync buffers to device
    Buffer<int8_t> *buf;

    if (sim_mode) {
      buf = new SimBuffer(new int8_t[bufsize](), bufsize, dataType::int8,
                          static_cast<SimDevice *>(cclo)->get_context());
    } else if(cclo->get_device_type() == CCLO::xrt_device ){
      buf = new FPGABuffer<int8_t>(bufsize, dataType::int8, *(static_cast<FPGADevice *>(cclo)->get_device()), devicemem[i % devicemem.size()]);
    } else if(cclo->get_device_type() == CCLO::coyote_device){
      buf = new CoyoteBuffer<int8_t>(bufsize, dataType::int8, static_cast<CoyoteDevice *>(cclo));
    }

    buf->sync_to_device();
    rx_buffer_spares.emplace_back(buf);
    // program this buffer into the accelerator
    address += 4;
    cclo->write(address, 0);
    address += 4;
    cclo->write(address, buf->address() & 0xffffffff);
    address += 4;
    cclo->write(address, (buf->address() >> 32) & 0xffffffff);
    address += 4;
    cclo->write(address, bufsize);

    // clear remaining fields
    for (size_t j = 4; j < 8; ++j) {
      address += 4;
      cclo->write(address, 0);
    }
  }

  // NOTE: the buffer count HAS to be written last (offload checks for this)
  cclo->write(rx_buffers_adr, nbufs);

  current_config_address = address + 4;
  if (sim_mode) {
    utility_spare =
        new SimBuffer(new int8_t[bufsize](), bufsize, dataType::int8,
                      static_cast<SimDevice *>(cclo)->get_context());
  } else if(cclo->get_device_type() == CCLO::xrt_device ){
    utility_spare =
        new FPGABuffer<int8_t>(bufsize, dataType::int8, *(static_cast<FPGADevice *>(cclo)->get_device()), devicemem[0]);
  } else if(cclo->get_device_type() == CCLO::coyote_device){
    utility_spare =
        new CoyoteBuffer<int8_t>(bufsize, dataType::int8, static_cast<CoyoteDevice *>(cclo));
  }
}


void ACCL::check_return_value(const std::string function_name) {
  val_t retcode = get_retcode();
  if (retcode != 0) {
    std::stringstream stream;
    const std::bitset<error_code_bits> retcode_bitset{retcode};
    stream << "CCLO @0x" << std::hex << cclo->get_base_addr() << std::dec
           << ": during " << function_name
           << " the following error(s) occured: ";

    bool first = true;
    for (size_t i = 0; i < retcode_bitset.size(); ++i) {
      if (retcode_bitset[i]) {
        if (first) {
          first = false;
        } else {
          stream << ", ";
        }
        stream << error_code_to_string(static_cast<errorCode>(1 << i));
      }
    }

    stream << " (" << retcode_bitset << ")";
    throw std::runtime_error(stream.str());
  }
}

void ACCL::prepare_call(CCLO::Options &options) {
  const ArithConfig *arithcfg;

  std::set<dataType> dtypes;
  // set flags for host-only buffers
  options.host_flags = hostFlags::NO_HOST;

  if (options.addr_0 == nullptr) {
    options.addr_0 = &dummy_buffer;
    dtypes.insert(options.data_type_io_0);
  }
  else {
    dtypes.insert(options.addr_0->type());
    if(options.addr_0->is_host_only()) options.host_flags |= hostFlags::OP0_HOST;
  }

  if (options.addr_1 == nullptr) {
    options.addr_1 = &dummy_buffer;
    dtypes.insert(options.data_type_io_1);
  }
  else {
    dtypes.insert(options.addr_1->type());
    if(options.addr_1->is_host_only()) options.host_flags |= hostFlags::OP1_HOST;
  }

  if (options.addr_2 == nullptr) {
    options.addr_2 = &dummy_buffer;
    dtypes.insert(options.data_type_io_2);
  }
  else {
    dtypes.insert(options.addr_2->type());
    if(options.addr_2->is_host_only()) options.host_flags |= hostFlags::RES_HOST;
  }

  dtypes.erase(dataType::none);

  // if no compressed data type specified, set same as uncompressed
  options.compression_flags = compressionFlags::NO_COMPRESSION;


  if (dtypes.empty()) {
    options.arithcfg_addr = 0x0;
    return;
  }

  if (options.compress_dtype == dataType::none) {
    // no ethernet compression
    if (dtypes.size() == 1) {
      // no operand compression
      dataType dtype = *dtypes.begin();
      std::pair<dataType, dataType> key = {dtype, dtype};
      //barrier is a corner case, we don't care about the dtype
      if(options.scenario == operation::barrier) {
        arithcfg = &this->arith_config.begin()->second;
      } else {
        arithcfg = &this->arith_config.at(key);
      }
    } else {
      // with operand compression
      // determine compression dtype
      std::set<dataType>::iterator it = dtypes.begin();
      dataType dtype1 = *it;
      dataType dtype2 = *std::next(it);
      dataType compressed, uncompressed;

      if (dataTypeSize.at(dtype1) < dataTypeSize.at(dtype2)) {
        compressed = dtype1;
        uncompressed = dtype2;
      } else {
        compressed = dtype2;
        uncompressed = dtype1;
      }

      std::pair<dataType, dataType> key = {uncompressed, compressed};
      arithcfg = &this->arith_config.at(key);
      // determine which operand is compressed
      if (options.addr_0->type() == compressed) {
        options.compression_flags |= compressionFlags::OP0_COMPRESSED;
      }
      if (options.addr_1->type() == compressed) {
        options.compression_flags |= compressionFlags::OP1_COMPRESSED;
      }
      if (options.addr_2->type() == compressed) {
        options.compression_flags |= compressionFlags::RES_COMPRESSED;
      }
    }
  } else {
    // with ethernet compression
    options.compression_flags |= compressionFlags::ETH_COMPRESSED;
    if (dtypes.size() == 1) {
      // no operand compression
      dataType dtype = *dtypes.begin();
      std::pair<dataType, dataType> key = {dtype, options.compress_dtype};
      arithcfg = &this->arith_config.at(key);
    } else {
      // with operand compression
      if (dtypes.count(options.compress_dtype) == 0) {
        throw std::runtime_error("Unsupported data type combination");
      }
      dtypes.erase(options.compress_dtype);

      // determine compression dtype
      dataType uncompressed = *dtypes.begin();

      std::pair<dataType, dataType> key = {uncompressed,
                                           options.compress_dtype};
      arithcfg = &this->arith_config.at(key);
      // determine which operand is compressed
      if (options.addr_0->type() == options.compress_dtype) {
        options.compression_flags |= compressionFlags::OP0_COMPRESSED;
      }
      if (options.addr_1->type() == options.compress_dtype) {
        options.compression_flags |= compressionFlags::OP1_COMPRESSED;
      }
      if (options.addr_2->type() == options.compress_dtype) {
        options.compression_flags |= compressionFlags::RES_COMPRESSED;
      }
    }
  }

  options.arithcfg_addr = arithcfg->addr();
}

CCLO *ACCL::call_async(CCLO::Options &options) {
  if (!config_rdy) {
    throw std::runtime_error("CCLO not configured, cannot call");
  }

  prepare_call(options);
  cclo->start(options);
  return cclo;
}

CCLO *ACCL::call_sync(CCLO::Options &options) {
  if (!config_rdy) {
    throw std::runtime_error("CCLO not configured, cannot call");
  }

  prepare_call(options);
  cclo->call(options);
  return cclo;
}

void ACCL::open_port(communicatorId comm_id) {
  if (port_open) {
    throw std::runtime_error("Port already open");
  }

  debug("Opening ports...");

  CCLO::Options options{};
  options.scenario = operation::config;
  options.comm = communicators[comm_id].communicators_addr();
  options.cfg_function = cfgFunc::open_port;
  call_sync(options);
  check_return_value("open_port");
  port_open = true;
  debug("Ports open!");
}

void ACCL::open_con(communicatorId comm_id) {
  if (con_open) {
    throw std::runtime_error("Connection already open");
  }

  debug("Opening connections...");

  CCLO::Options options{};
  options.scenario = operation::config;
  options.comm = communicators[comm_id].communicators_addr();
  options.cfg_function = cfgFunc::open_con;
  call_sync(options);
  check_return_value("open_con");
  con_open = true;
  debug("Connections open!");
}

void ACCL::close_con(communicatorId comm_id) {
    if (!con_open) {
    throw std::runtime_error("Connection not open yet");
  }

  CCLO::Options options{};
  options.scenario = operation::config;
  options.comm = communicators[comm_id].communicators_addr();
  options.cfg_function = cfgFunc::close_con;
  call_sync(options);
  check_return_value("close_con");
  con_open = false;
}

void ACCL::use_udp(communicatorId comm_id) {
  CCLO::Options options{};
  options.scenario = operation::config;
  options.comm = communicators[comm_id].communicators_addr();
  options.cfg_function = cfgFunc::set_stack_type;
  options.count = 0;
  call_sync(options);
  check_return_value("use_udp");
}

void ACCL::use_tcp(communicatorId comm_id) {
  CCLO::Options options{};
  options.scenario = operation::config;
  options.comm = communicators[comm_id].communicators_addr();
  options.cfg_function = cfgFunc::set_stack_type;
  options.count = 1;
  call_sync(options);
  check_return_value("use_tcp");
}

void ACCL::use_rdma(communicatorId comm_id) {
  CCLO::Options options{};
  options.scenario = operation::config;
  options.comm = communicators[comm_id].communicators_addr();
  options.cfg_function = cfgFunc::set_stack_type;
  options.count = 2;
  call_sync(options, false);
  check_return_value("use_rdma");
}

void ACCL::set_max_segment_size(unsigned int value) {
  if (value % 8 != 0) {
    std::cerr << "ACCL: dma transaction must be divisible by 8 to use reduce "
                 "collectives."
              << std::endl;
  }

  if (value > rx_buffer_size) {
    throw std::runtime_error("Transaction size should be less or equal "
                             "to configured buffer size.");
  }

  CCLO::Options options{};
  options.scenario = operation::config;
  options.cfg_function = cfgFunc::set_max_segment_size;
  options.count = value;
  call_sync(options);
  segment_size = value;
  check_return_value("set_max_segment_size");
}

void ACCL::configure_communicator(const std::vector<rank_t> &ranks,
                                            int local_rank) {
  if (rx_buffer_spares.empty()) {
    throw std::runtime_error(
        "RX buffers unconfigured, please call setup_rx_buffers() first.");
  }
  communicators.emplace_back(
      Communicator(cclo, ranks, local_rank, &current_config_address));
}

std::string ACCL::dump_communicator() {
  std::stringstream stream;
  for (size_t i = 0; i < communicators.size(); ++i) {
    stream << "Communicator " << i << " (0x" << std::hex
           << communicators[i].communicators_addr() << std::dec << ")"
           << ":" << std::endl
           << communicators[i].dump();
  }

  return stream.str();
}

addr_t ACCL::get_communicator_addr(communicatorId comm_id){
  return communicators[comm_id].communicators_addr();
}

} // namespace ACCL<|MERGE_RESOLUTION|>--- conflicted
+++ resolved
@@ -1205,7 +1205,6 @@
 
   debug("Set max segment size: " + std::to_string(segsize));
   set_max_segment_size(segsize);
-<<<<<<< HEAD
   switch (protocol) {
   case networkProtocol::UDP:
     use_udp();
@@ -1220,8 +1219,6 @@
     throw std::runtime_error(
         "Requested network protocol is not yet supported.");
   }
-=======
->>>>>>> cd08faae
 
   debug("Accelerator ready!");
 }
