/*******************************************************************************
#  Copyright (C) 2022 Xilinx, Inc
#
#  Licensed under the Apache License, Version 2.0 (the "License");
#  you may not use this file except in compliance with the License.
#  You may obtain a copy of the License at
#
#      http://www.apache.org/licenses/LICENSE-2.0
#
#  Unless required by applicable law or agreed to in writing, software
#  distributed under the License is distributed on an "AS IS" BASIS,
#  WITHOUT WARRANTIES OR CONDITIONS OF ANY KIND, either express or implied.
#  See the License for the specific language governing permissions and
#  limitations under the License.
#
#
*******************************************************************************/

#include <bitset>
#include <cmath>
#include <set>
#include <stdexcept>
#include "accl.hpp"
#include "accl/dummybuffer.hpp"

// 64 MB
#define NETWORK_BUF_SIZE (64 << 20)

namespace ACCL {
ACCL::ACCL(const std::vector<rank_t> &ranks, int local_rank,
           xrt::device &device, xrt::ip &cclo_ip, xrt::kernel &hostctrl_ip,
           int devicemem, const std::vector<int> &rxbufmem,
           int nbufs, addr_t bufsize, addr_t segsize,
           const arithConfigMap &arith_config)
    : arith_config(arith_config), sim_mode(false),
      _devicemem(devicemem), rxbufmem(rxbufmem) {
  cclo = new FPGADevice(cclo_ip, hostctrl_ip, device);
  initialize_accl(ranks, local_rank, nbufs, bufsize, segsize);
}

// Simulation constructor
ACCL::ACCL(const std::vector<rank_t> &ranks, int local_rank,
           unsigned int sim_start_port, int nbufs,
           addr_t bufsize, addr_t segsize, const arithConfigMap &arith_config)
    : arith_config(arith_config), sim_mode(true),
      _devicemem(0), rxbufmem({}) {
  cclo = new SimDevice(sim_start_port, local_rank);
  debug("initialize_accl");
  initialize_accl(ranks, local_rank, nbufs, bufsize, segsize);
}

ACCL::ACCL(const std::vector<rank_t> &ranks, int local_rank,
           unsigned int sim_start_port, xrt::device &device,
           int nbufs, addr_t bufsize, addr_t segsize,
           const arithConfigMap &arith_config)
    : arith_config(arith_config), sim_mode(true),
      _devicemem(0), rxbufmem({}) {
  cclo = new SimDevice(sim_start_port, local_rank, device);
  initialize_accl(ranks, local_rank, nbufs, bufsize, segsize);
}

// constructor for coyote fpga device
ACCL::ACCL(CoyoteDevice *dev, const std::vector<rank_t> &ranks, int local_rank,
        int nbufs, addr_t bufsize, addr_t segsize,
        const arithConfigMap &arith_config)
  : arith_config(arith_config), sim_mode(false),
    _devicemem(0), rxbufmem(0)
{
  cclo = dev;
  initialize_accl(ranks, local_rank, nbufs, bufsize, segsize);
  std::cout << "Coyote ACCL initialized!" << std::endl;
}

ACCL::~ACCL() {
  deinit();
  delete cclo;
}

void ACCL::deinit() {
  debug("Removing CCLO object at " + debug_hex(cclo->get_base_addr()));
  
  CCLO::Options options{};
  options.scenario = operation::config;
  options.cfg_function = cfgFunc::reset_periph;
  call_sync(options);

  for (auto &buf : rx_buffer_spares) {
    buf->free_buffer();
    delete buf;
  }
  rx_buffer_spares.clear();

  if (utility_spare != nullptr) {
    utility_spare->free_buffer();
    delete utility_spare;
    utility_spare = nullptr;
  }
}

ACCLRequest *ACCL::set_timeout(unsigned int value, bool run_async,
                               std::vector<ACCLRequest *> waitfor) {
  CCLO::Options options{};
  options.scenario = operation::config;
  options.count = value;
  options.cfg_function = cfgFunc::set_timeout;
<<<<<<< HEAD
  CCLO *handle = call_async(options);

  if (run_async) {
    return handle;
  } else {
    handle->wait();
    check_return_value("set_timeout");
  }

  return nullptr;
}

CCLO *ACCL::set_rendezvous_threshold(unsigned int value, bool run_async,
                        std::vector<CCLO *> waitfor) {
  CCLO::Options options{};
  options.scenario = operation::config;
  options.count = value;
  options.cfg_function = cfgFunc::set_rendezvous_threshold;
  CCLO *handle = call_async(options);
=======
  ACCLRequest *handle = call_async(options, false);
>>>>>>> c1bb3782

  if (run_async) {
    return handle;
  } else {
    wait(handle);
    check_return_value("set_timeout", handle);
  }

  return nullptr;
}

<<<<<<< HEAD
CCLO *ACCL::nop(bool run_async, std::vector<CCLO *> waitfor) {
  double durationUs = 0.0;
	auto start = std::chrono::high_resolution_clock::now();
=======
ACCLRequest *ACCL::nop(bool run_async, std::vector<ACCLRequest *> waitfor) {
>>>>>>> c1bb3782
  CCLO::Options options{};
  options.scenario = operation::nop;
  options.waitfor = waitfor;
  ACCLRequest *handle = call_async(options);
  if (run_async) {
    return handle;
  } else {
    wait(handle);
    check_return_value("nop", handle);
  }
  auto end = std::chrono::high_resolution_clock::now();
  durationUs = (std::chrono::duration_cast<std::chrono::nanoseconds>(end-start).count() / 1000.0);
  std::cout<<"NOP latency[us]:"<<durationUs<<std::endl;

  return nullptr;
}

ACCLRequest *ACCL::send(BaseBuffer &srcbuf, unsigned int count,
                        unsigned int dst, unsigned int tag, communicatorId comm_id,
                        bool from_fpga, dataType compress_dtype, bool run_async,
                        std::vector<ACCLRequest *> waitfor) {
  CCLO::Options options{};

  if (from_fpga == false) {
    srcbuf.sync_to_device();
  }

  options.scenario = operation::send;
  options.comm = communicators[comm_id].communicators_addr();
  options.addr_0 = &srcbuf;
  options.count = count;
  options.root_src_dst = dst;
  options.tag = tag;
  options.compress_dtype = compress_dtype;
  options.waitfor = waitfor;
  ACCLRequest *handle = call_async(options);

  if (run_async) {
    return handle;
  } else {
<<<<<<< HEAD
    std::chrono::milliseconds timeout(6000);
    handle->wait(timeout);
    check_return_value("send");
=======
    wait(handle);
    check_return_value("send", handle);
>>>>>>> c1bb3782
  }

  return nullptr;
}

ACCLRequest *ACCL::send(dataType src_data_type, unsigned int count,
                        unsigned int dst, unsigned int tag, communicatorId comm_id,
                        dataType compress_dtype, bool run_async,
                        std::vector<ACCLRequest *> waitfor) {
  CCLO::Options options{};

  options.scenario = operation::send;
  options.comm = communicators[comm_id].communicators_addr();
  options.data_type_io_0 = src_data_type;
  options.count = count;
  options.root_src_dst = dst;
  options.tag = tag;
  options.stream_flags = streamFlags::OP0_STREAM;
  options.compress_dtype = compress_dtype;
  options.waitfor = waitfor;
  ACCLRequest *handle = call_async(options);

  if (run_async) {
    return handle;
  } else {
<<<<<<< HEAD
    std::chrono::milliseconds timeout(6000);
    handle->wait(timeout);
    check_return_value("send");
=======
    wait(handle);
    check_return_value("send", handle);
>>>>>>> c1bb3782
  }

  return nullptr;
}

ACCLRequest *ACCL::stream_put(BaseBuffer &srcbuf, unsigned int count,
                        unsigned int dst, unsigned int stream_id, communicatorId comm_id,
                        bool from_fpga, dataType compress_dtype, bool run_async,
                        std::vector<ACCLRequest *> waitfor) {
  CCLO::Options options{};

  if (stream_id > 246) {
    throw std::invalid_argument("Stream ID must < 247");
  }

  if (from_fpga == false) {
    srcbuf.sync_to_device();
  }
  options.scenario = operation::send;
  options.comm = communicators[comm_id].communicators_addr();
  options.addr_0 = &srcbuf;
  options.count = count;
  options.root_src_dst = dst;
  options.tag = stream_id;
  options.stream_flags = streamFlags::RES_STREAM;
  options.compress_dtype = compress_dtype;
  options.waitfor = waitfor;
  ACCLRequest *handle = call_async(options);

  if (run_async) {
    return handle;
  } else {
    wait(handle);
    check_return_value("stream_put", handle);
  }

  return nullptr;
}

ACCLRequest *ACCL::stream_put(dataType src_data_type, unsigned int count,
                        unsigned int dst, unsigned int stream_id, communicatorId comm_id,
                        dataType compress_dtype, bool run_async,
                        std::vector<ACCLRequest *> waitfor) {
  CCLO::Options options{};

  if (stream_id > 246) {
    throw std::invalid_argument("Stream ID must < 247");
  }

  options.scenario = operation::send;
  options.comm = communicators[comm_id].communicators_addr();
  options.data_type_io_0 = src_data_type;
  options.count = count;
  options.root_src_dst = dst;
  options.tag = stream_id;
  options.stream_flags = streamFlags::OP0_STREAM | streamFlags::RES_STREAM;
  options.compress_dtype = compress_dtype;
  options.waitfor = waitfor;
  ACCLRequest *handle = call_async(options);

  if (run_async) {
    return handle;
  } else {
    wait(handle);
    check_return_value("stream_put", handle);
  }

  return nullptr;
}

ACCLRequest *ACCL::recv(BaseBuffer &dstbuf, unsigned int count,
                        unsigned int src, unsigned int tag, communicatorId comm_id,
                        bool to_fpga, dataType compress_dtype, bool run_async,
                        std::vector<ACCLRequest *> waitfor) {
  CCLO::Options options{};

  if (to_fpga == false && run_async == true) {
    std::cerr << "ACCL: async run returns data on FPGA, user must "
                 "sync_from_device() after waiting"
              << std::endl;
  }

  options.scenario = operation::recv;
  options.comm = communicators[comm_id].communicators_addr();
  options.addr_2 = &dstbuf;
  options.count = count;
  options.root_src_dst = src;
  options.tag = tag;
  options.compress_dtype = compress_dtype;
  options.waitfor = waitfor;
  ACCLRequest *handle = call_async(options);

  if (run_async) {
    return handle;
  } else {
<<<<<<< HEAD
    std::chrono::milliseconds timeout(6000);
    handle->wait(timeout);
=======
    wait(handle);
>>>>>>> c1bb3782
    if (to_fpga == false) {
      dstbuf.sync_from_device();
    }
    check_return_value("recv", handle);
  }

  return nullptr;
}

ACCLRequest *ACCL::recv(dataType dst_data_type, unsigned int count,
                        unsigned int src, unsigned int tag, communicatorId comm_id,
                        dataType compress_dtype, bool run_async,
                        std::vector<ACCLRequest *> waitfor) {
  CCLO::Options options{};

  options.scenario = operation::recv;
  options.comm = communicators[comm_id].communicators_addr();
  options.data_type_io_0 = dst_data_type;
  options.count = count;
  options.root_src_dst = src;
  options.tag = tag;
  options.stream_flags = streamFlags::RES_STREAM;
  options.compress_dtype = compress_dtype;
  options.waitfor = waitfor;
  ACCLRequest *handle = call_async(options);

  if (run_async) {
    return handle;
  } else {
    wait(handle);
    check_return_value("recv", handle);
  }

  return nullptr;
}

ACCLRequest *ACCL::copy(BaseBuffer *srcbuf, BaseBuffer *dstbuf, unsigned int count,
                        bool from_fpga, bool to_fpga, streamFlags stream_flags,
                        dataType data_type, bool run_async,
                        std::vector<ACCLRequest *> waitfor) {
  CCLO::Options options{};

  if (to_fpga == false && run_async == true) {
    std::cerr << "ACCL: async run returns data on FPGA, user must "
                 "sync_from_device() after waiting"
              << std::endl;
  }

  if (from_fpga == false) {
    srcbuf->sync_to_device();
  }

  options.scenario = operation::copy;
  options.addr_0 = srcbuf;
  options.addr_2 = dstbuf;
  options.data_type_io_0 = data_type;
  options.data_type_io_2 = data_type;
  options.count = count;
  options.stream_flags = stream_flags;
  options.waitfor = waitfor;
  ACCLRequest *handle = call_async(options);

  if (run_async) {
    return handle;
  } else {
    wait(handle);
    if (to_fpga == false) {
      dstbuf->sync_from_device();
    }
    check_return_value("copy", handle);
  }

  return nullptr;
}

ACCLRequest *ACCL::copy(BaseBuffer &srcbuf, BaseBuffer &dstbuf, unsigned int count,
                        bool from_fpga, bool to_fpga, bool run_async,
                        std::vector<ACCLRequest *> waitfor) {
  return copy(&srcbuf, &dstbuf, count,
                 from_fpga, to_fpga, streamFlags::NO_STREAM,
                 dataType::none, run_async, waitfor);
}

ACCLRequest *ACCL::copy_from_stream(BaseBuffer &dstbuf, unsigned int count,
                        bool to_fpga, bool run_async,
                        std::vector<ACCLRequest *> waitfor) {
  return copy(nullptr, &dstbuf, count,
                 true, to_fpga, streamFlags::OP0_STREAM,
                 dstbuf.type(), run_async, waitfor);
}

ACCLRequest *ACCL::copy_to_stream(BaseBuffer &srcbuf, unsigned int count,
                        bool from_fpga, bool run_async,
                        std::vector<ACCLRequest *> waitfor) {
  return copy(&srcbuf, nullptr, count,
                 from_fpga, true, streamFlags::RES_STREAM,
                 srcbuf.type(), run_async, waitfor);
}

ACCLRequest *ACCL::copy_from_to_stream(dataType data_type, unsigned int count,
                        bool run_async, std::vector<ACCLRequest *> waitfor) {
  return copy(nullptr, nullptr, count,
                 true, true, streamFlags::OP0_STREAM | streamFlags::RES_STREAM,
                 data_type, run_async, waitfor);
}

ACCLRequest *ACCL::combine(unsigned int count, reduceFunction function,
                           BaseBuffer &val1, BaseBuffer &val2, BaseBuffer &result,
                           bool val1_from_fpga, bool val2_from_fpga, bool to_fpga,
                           bool run_async, std::vector<ACCLRequest *> waitfor) {
  CCLO::Options options{};

  if (to_fpga == false && run_async == true) {
    std::cerr << "ACCL: async run returns data on FPGA, user must "
                 "sync_from_device() after waiting"
              << std::endl;
  }

  if (val1_from_fpga == false) {
    val1.sync_to_device();
  }

  if (val2_from_fpga == false) {
    val2.sync_to_device();
  }

  options.scenario = operation::combine;
  options.addr_0 = &val1;
  options.addr_1 = &val2;
  options.addr_2 = &result;
  options.reduce_function = function;
  options.count = count;
  options.waitfor = waitfor;
  ACCLRequest *handle = call_async(options);

  if (run_async) {
    return handle;
  } else {
    wait(handle);
    if (to_fpga == false) {
      result.sync_from_device();
    }
    check_return_value("combine", handle);
  }

  return nullptr;
}

ACCLRequest *ACCL::bcast(BaseBuffer &buf, unsigned int count,
                         unsigned int root, communicatorId comm_id, bool from_fpga,
                         bool to_fpga, dataType compress_dtype, bool run_async,
                         std::vector<ACCLRequest *> waitfor) {
  CCLO::Options options{};

  const Communicator &communicator = communicators[comm_id];

  bool is_root = communicator.local_rank() == root;

  if (to_fpga == false && is_root == false && run_async == true) {
    std::cerr << "ACCL: async run returns data on FPGA, user must "
                 "sync_from_device() after waiting"
              << std::endl;
  }

  if (count == 0) {
    std::cerr << "ACCL: zero size buffer" << std::endl;
    return nullptr;
  }

  if (from_fpga == false && is_root == true) {
    buf.sync_to_device();
  }

  options.scenario = operation::bcast;
  options.comm = communicator.communicators_addr();
  options.addr_0 = &buf;
  options.addr_2 = &buf;
  options.count = count;
  options.root_src_dst = root;
  options.compress_dtype = compress_dtype;
  options.waitfor = waitfor;
  ACCLRequest *handle = call_async(options);

  if (run_async) {
    return handle;
  } else {
    wait(handle);
    if (to_fpga == false) {
      buf.sync_from_device();
    }
    check_return_value("bcast", handle);
  }

  return nullptr;
}

ACCLRequest *ACCL::scatter(BaseBuffer &sendbuf,
                           BaseBuffer &recvbuf, unsigned int count, unsigned int root,
                           communicatorId comm_id, bool from_fpga, bool to_fpga,
                           dataType compress_dtype, bool run_async,
                           std::vector<ACCLRequest *> waitfor) {
  CCLO::Options options{};

  unsigned count_bytes = count * (dataTypeSize.at(sendbuf.type()) / 8);
  if (count_bytes > segment_size) {
    std::cerr << "[ACCL] Warning: Scatter is too large! (" << count_bytes
              << " B > " << segment_size << " B). "
              << "Scatter does not currently support segmentation; "
              << "the operation might get stuck or data may be corrupted. "
              << std::endl;
  }

  const Communicator &communicator = communicators[comm_id];

  bool is_root = communicator.local_rank() == root;

  if (to_fpga == false && run_async == true) {
    std::cerr << "ACCL: async run returns data on FPGA, user must "
                 "sync_from_device() after waiting"
              << std::endl;
  }

  if (count == 0) {
    std::cerr << "ACCL: zero size buffer" << std::endl;
    return nullptr;
  }

  if (from_fpga == false && is_root == true) {
    auto slice = sendbuf.slice(0, count * communicator.get_ranks()->size());
    slice->sync_to_device();
  }

  options.scenario = operation::scatter;
  options.comm = communicator.communicators_addr();
  options.addr_0 = &sendbuf;
  options.addr_2 = &recvbuf;
  options.count = count;
  options.root_src_dst = root;
  options.compress_dtype = compress_dtype;
  options.waitfor = waitfor;
  ACCLRequest *handle = call_async(options);

  if (run_async) {
    return handle;
  } else {
    wait(handle);
    if (to_fpga == false) {
      auto slice = recvbuf.slice(0, count);
      slice->sync_from_device();
    }
    check_return_value("scatter", handle);
  }

  return nullptr;
}

ACCLRequest *ACCL::gather(BaseBuffer &sendbuf,
                          BaseBuffer &recvbuf, unsigned int count, unsigned int root,
                          communicatorId comm_id, bool from_fpga, bool to_fpga,
                          dataType compress_dtype, bool run_async,
                          std::vector<ACCLRequest *> waitfor) {
  CCLO::Options options{};

  unsigned count_bytes = count * (dataTypeSize.at(sendbuf.type()) / 8);
  if (count_bytes > segment_size) {
    std::cerr << "[ACCL] Warning: Gather is too large! (" << count_bytes
              << " B > " << segment_size << " B). "
              << "Gather does not currently support segmentation; "
              << "the operation might get stuck or data may be corrupted. "
              << std::endl;
  }

  const Communicator &communicator = communicators[comm_id];

  bool is_root = communicator.local_rank() == root;

  if (to_fpga == false && run_async == true) {
    std::cerr << "ACCL: async run returns data on FPGA, user must "
                 "sync_from_device() after waiting"
              << std::endl;
  }

  if (count == 0) {
    std::cerr << "ACCL: zero size buffer" << std::endl;
    return nullptr;
  }

  if (ignore_safety_checks == false &&
      (count + segment_size - 1) / segment_size *
              communicator.get_ranks()->size() >
          rx_buffer_spares.size()) {
    std::cerr << "ACCL: gather can't be executed safely with this number of "
                 "spare buffers"
              << std::endl;
  }

  if (from_fpga == false) {
    auto slice = sendbuf.slice(0, count);
    slice->sync_to_device();
  }

  options.scenario = operation::gather;
  options.comm = communicator.communicators_addr();
  options.addr_0 = &sendbuf;
  options.addr_2 = &recvbuf;
  options.count = count;
  options.root_src_dst = root;
  options.compress_dtype = compress_dtype;
  options.waitfor = waitfor;
  ACCLRequest *handle = call_async(options);

  if (run_async) {
    return handle;
  } else {
    wait(handle);
    if (to_fpga == false && is_root == true) {
      auto slice = recvbuf.slice(0, count * communicator.get_ranks()->size());
      slice->sync_from_device();
    }
    check_return_value("gather", handle);
  }

  return nullptr;
}

ACCLRequest *ACCL::allgather(BaseBuffer &sendbuf,
                             BaseBuffer &recvbuf, unsigned int count,
                             communicatorId comm_id, bool from_fpga, bool to_fpga,
                             dataType compress_dtype, bool run_async,
                             std::vector<ACCLRequest *> waitfor) {
  CCLO::Options options{};

  unsigned count_bytes = count * (dataTypeSize.at(sendbuf.type()) / 8);
  if (count_bytes > segment_size) {
    std::cerr << "[ACCL] Warning: Allgather is too large! (" << count_bytes
              << " B > " << segment_size << " B). "
              << "Allgather does not currently support segmentation; "
              << "the operation might get stuck or data may be corrupted. "
              << std::endl;
  }

  const Communicator &communicator = communicators[comm_id];

  if (to_fpga == false && run_async == true) {
    std::cerr << "ACCL: async run returns data on FPGA, user must "
                 "sync_from_device() after waiting"
              << std::endl;
  }

  if (count == 0) {
    std::cerr << "ACCL: zero size buffer" << std::endl;
    return nullptr;
  }

  if (ignore_safety_checks == false &&
      (count + segment_size - 1) / segment_size *
              communicator.get_ranks()->size() >
          rx_buffer_spares.size()) {
    std::cerr << "ACCL: gather can't be executed safely with this number of "
                 "spare buffers"
              << std::endl;
  }

  if (from_fpga == false) {
    auto slice = sendbuf.slice(0, count);
    slice->sync_to_device();
  }

  options.scenario = operation::allgather;
  options.comm = communicator.communicators_addr();
  options.addr_0 = &sendbuf;
  options.addr_2 = &recvbuf;
  options.count = count;
  options.compress_dtype = compress_dtype;
  options.waitfor = waitfor;
  ACCLRequest *handle = call_async(options);

  if (run_async) {
    return handle;
  } else {
    wait(handle);
    if (to_fpga == false) {
      auto slice = recvbuf.slice(0, count * communicator.get_ranks()->size());
      slice->sync_from_device();
    }
    check_return_value("allgather", handle);
  }

  return nullptr;
}

ACCLRequest *ACCL::reduce(BaseBuffer &sendbuf,
                          BaseBuffer &recvbuf, unsigned int count, unsigned int root,
                          reduceFunction func, communicatorId comm_id, bool from_fpga,
                          bool to_fpga, dataType compress_dtype, bool run_async,
                          std::vector<ACCLRequest *> waitfor) {
  CCLO::Options options{};

  unsigned count_bytes = count * (dataTypeSize.at(sendbuf.type()) / 8);
  if (count_bytes > segment_size) {
    std::cerr << "[ACCL] Warning: Reduce is too large! (" << count_bytes
              << " B > " << segment_size << " B). "
              << "Reduce does not currently support segmentation; "
              << "the operation might get stuck or data may be corrupted. "
              << std::endl;
  }

  const Communicator &communicator = communicators[comm_id];

  bool is_root = communicator.local_rank() == root;

  if (to_fpga == false && run_async == true) {
    std::cerr << "ACCL: async run returns data on FPGA, user must "
                 "sync_from_device() after waiting"
              << std::endl;
  }

  if (count == 0) {
    std::cerr << "ACCL: zero size buffer" << std::endl;
    return nullptr;
  }

  if (from_fpga == false) {
    auto slice = sendbuf.slice(0, count);
    slice->sync_to_device();
  }

  options.scenario = operation::reduce;
  options.comm = communicator.communicators_addr();
  options.addr_0 = &sendbuf;
  options.addr_2 = &recvbuf;
  options.count = count;
  options.reduce_function = func;
  options.root_src_dst = root;
  options.compress_dtype = compress_dtype;
  options.waitfor = waitfor;
  ACCLRequest *handle = call_async(options);

  if (run_async) {
    return handle;
  } else {
    wait(handle);
    if (to_fpga == false && is_root == true) {
      auto slice = recvbuf.slice(0, count);
      slice->sync_from_device();
    }
    check_return_value("reduce", handle);
  }

  return nullptr;
}

ACCLRequest *ACCL::reduce(dataType src_data_type,
                          BaseBuffer &recvbuf, unsigned int count, unsigned int root,
                          reduceFunction func, communicatorId comm_id,
                          bool to_fpga, dataType compress_dtype, bool run_async,
                          std::vector<ACCLRequest *> waitfor) {
  CCLO::Options options{};

  unsigned count_bytes = count * (dataTypeSize.at(src_data_type) / 8);
  if (count_bytes > segment_size) {
    std::cerr << "[ACCL] Warning: Reduce is too large! (" << count_bytes
              << " B > " << segment_size << " B). "
              << "Reduce does not currently support segmentation; "
              << "the operation might get stuck or data may be corrupted. "
              << std::endl;
  }

  const Communicator &communicator = communicators[comm_id];

  bool is_root = communicator.local_rank() == root;

  if (to_fpga == false && run_async == true) {
    std::cerr << "ACCL: async run returns data on FPGA, user must "
                 "sync_from_device() after waiting"
              << std::endl;
  }

  if (count == 0) {
    std::cerr << "ACCL: zero size buffer" << std::endl;
    return nullptr;
  }

  options.scenario = operation::reduce;
  options.comm = communicator.communicators_addr();
  options.data_type_io_0 = src_data_type;
  options.addr_2 = &recvbuf;
  options.count = count;
  options.reduce_function = func;
  options.root_src_dst = root;
  options.compress_dtype = compress_dtype;
  options.waitfor = waitfor;
  options.stream_flags = streamFlags::OP0_STREAM;
  ACCLRequest *handle = call_async(options);

  if (run_async) {
    return handle;
  } else {
    wait(handle);
    if (to_fpga == false && is_root == true) {
      auto slice = recvbuf.slice(0, count);
      slice->sync_from_device();
    }
    check_return_value("reduce", handle);
  }

  return nullptr;
}

ACCLRequest *ACCL::reduce(BaseBuffer &sendbuf, dataType dst_data_type,
                          unsigned int count, unsigned int root,
                          reduceFunction func, communicatorId comm_id, bool from_fpga,
                          dataType compress_dtype, bool run_async,
                          std::vector<ACCLRequest *> waitfor) {
  CCLO::Options options{};

  unsigned count_bytes = count * (dataTypeSize.at(sendbuf.type()) / 8);
  if (count_bytes > segment_size) {
    std::cerr << "[ACCL] Warning: Reduce is too large! (" << count_bytes
              << " B > " << segment_size << " B). "
              << "Reduce does not currently support segmentation; "
              << "the operation might get stuck or data may be corrupted. "
              << std::endl;
  }

  const Communicator &communicator = communicators[comm_id];

  if (count == 0) {
    std::cerr << "ACCL: zero size buffer" << std::endl;
    return nullptr;
  }

  if (from_fpga == false) {
    auto slice = sendbuf.slice(0, count);
    slice->sync_to_device();
  }

  options.scenario = operation::reduce;
  options.comm = communicator.communicators_addr();
  options.addr_0 = &sendbuf;
  options.data_type_io_1 = dst_data_type;
  options.count = count;
  options.reduce_function = func;
  options.root_src_dst = root;
  options.compress_dtype = compress_dtype;
  options.stream_flags = streamFlags::RES_STREAM;
  options.waitfor = waitfor;
  ACCLRequest *handle = call_async(options);

  if (run_async) {
    return handle;
  } else {
    wait(handle);
    check_return_value("reduce", handle);
  }

  return nullptr;
}

ACCLRequest *ACCL::reduce(dataType src_data_type, dataType dst_data_type,
                          unsigned int count, unsigned int root,
                          reduceFunction func, communicatorId comm_id,
                          dataType compress_dtype, bool run_async,
                          std::vector<ACCLRequest *> waitfor) {
  CCLO::Options options{};

  unsigned count_bytes = count * (dataTypeSize.at(src_data_type) / 8);
  if (count_bytes > segment_size) {
    std::cerr << "[ACCL] Warning: Reduce is too large! (" << count_bytes
              << " B > " << segment_size << " B). "
              << "Reduce does not currently support segmentation; "
              << "the operation might get stuck or data may be corrupted. "
              << std::endl;
  }

  const Communicator &communicator = communicators[comm_id];

  if (count == 0) {
    std::cerr << "ACCL: zero size buffer" << std::endl;
    return nullptr;
  }

  options.scenario = operation::reduce;
  options.comm = communicator.communicators_addr();
  options.data_type_io_0 = src_data_type;
  options.data_type_io_1 = dst_data_type;
  options.count = count;
  options.reduce_function = func;
  options.root_src_dst = root;
  options.compress_dtype = compress_dtype;
  options.waitfor = waitfor;
  options.stream_flags = streamFlags::OP0_STREAM | streamFlags::RES_STREAM;
  ACCLRequest *handle = call_async(options);

  if (run_async) {
    return handle;
  } else {
    wait(handle);
    check_return_value("reduce", handle);
  }

  return nullptr;
}

ACCLRequest *ACCL::allreduce(BaseBuffer &sendbuf,
                             BaseBuffer &recvbuf, unsigned int count,
                             reduceFunction func, communicatorId comm_id,
                             bool from_fpga, bool to_fpga, dataType compress_dtype,
                             bool run_async, std::vector<ACCLRequest *> waitfor) {
  CCLO::Options options{};

  const Communicator &communicator = communicators[comm_id];

  if (to_fpga == false && run_async == true) {
    std::cerr << "ACCL: async run returns data on FPGA, user must "
                 "sync_from_device() after waiting"
              << std::endl;
  }

  if (count == 0) {
    std::cerr << "ACCL: zero size buffer" << std::endl;
    return nullptr;
  }

  if (from_fpga == false) {
    auto slice = sendbuf.slice(0, count);
    slice->sync_to_device();
  }

  options.scenario = operation::allreduce;
  options.comm = communicator.communicators_addr();
  options.addr_0 = &sendbuf;
  options.addr_2 = &recvbuf;
  options.count = count;
  options.reduce_function = func;
  options.compress_dtype = compress_dtype;
  options.waitfor = waitfor;
  ACCLRequest *handle = call_async(options);

  if (run_async) {
    return handle;
  } else {
    wait(handle);
    if (to_fpga == false) {
      auto slice = recvbuf.slice(0, count);
      slice->sync_from_device();
    }
    check_return_value("allreduce", handle);
  }

  return nullptr;
}

ACCLRequest *ACCL::reduce_scatter(BaseBuffer &sendbuf,
                                  BaseBuffer &recvbuf, unsigned int count,
                                  reduceFunction func, communicatorId comm_id,
                                  bool from_fpga, bool to_fpga,
                                  dataType compress_dtype, bool run_async,
                                  std::vector<ACCLRequest *> waitfor) {
  CCLO::Options options{};

  unsigned count_bytes = count * (dataTypeSize.at(sendbuf.type()) / 8);
  if (count_bytes > segment_size) {
    std::cerr << "[ACCL] Warning: Reduce scatter is too large! (" << count_bytes
              << " B > " << segment_size << " B). "
              << "Reduce scatter does not currently support segmentation; "
              << "the operation might get stuck or data may be corrupted. "
              << std::endl;
  }

  const Communicator &communicator = communicators[comm_id];

  if (to_fpga == false && run_async == true) {
    std::cerr << "ACCL: async run returns data on FPGA, user must "
                 "sync_from_device() after waiting"
              << std::endl;
  }

  if (count == 0) {
    std::cerr << "ACCL: zero size buffer" << std::endl;
    return nullptr;
  }

  if (from_fpga == false) {
    auto slice = sendbuf.slice(0, count * communicator.get_ranks()->size());
    slice->sync_to_device();
  }

  options.scenario = operation::reduce_scatter;
  options.comm = communicator.communicators_addr();
  options.addr_0 = &sendbuf;
  options.addr_2 = &recvbuf;
  options.count = count;
  options.reduce_function = func;
  options.compress_dtype = compress_dtype;
  options.waitfor = waitfor;
  ACCLRequest *handle = call_async(options);

  if (run_async) {
    return handle;
  } else {
    wait(handle);
    if (to_fpga == false) {
      auto slice = recvbuf.slice(0, count);
      slice->sync_from_device();
    }
    check_return_value("reduce_scatter", handle);
  }

  return nullptr;
}

void ACCL::barrier(communicatorId comm_id,
                   std::vector<ACCLRequest *> waitfor) {
  CCLO::Options options{};

  const Communicator &communicator = communicators[comm_id];
  options.scenario = operation::barrier;
  options.comm = communicator.communicators_addr();
  options.addr_0 = utility_spare;
  options.waitfor = waitfor;
  ACCLRequest *handle = call_async(options);

  wait(handle);
  check_return_value("barrier", handle);

}

std::vector<rank_t> ACCL::get_comm_group(communicatorId comm_id) {
  communicators[comm_id].readback();
  return *communicators[comm_id].get_ranks();
}

unsigned int ACCL::get_comm_rank(communicatorId comm_id) {
  return communicators[comm_id].local_rank();
}

communicatorId ACCL::create_communicator(const std::vector<rank_t> &ranks,
                                            int local_rank) {
  configure_communicator(ranks, local_rank);
  // Communicator ID is the index of the communicator in the
  // vector of communicators
  communicatorId new_comm_id = communicators.size() - 1;
  return communicators.size() - 1;
}

std::string ACCL::dump_exchange_memory() {
  std::stringstream stream;
  stream << "exchange mem:" << std::hex << std::endl;
  size_t num_word_per_line = 4;
  for (size_t i = 0; i < EXCHANGE_MEM_ADDRESS_RANGE;
       i += 4 * num_word_per_line) {
    stream << "0x" << EXCHANGE_MEM_OFFSET_ADDRESS + i << ": [";
    for (size_t j = 0; j < num_word_per_line; ++j) {
      stream << "0x" << cclo->read(EXCHANGE_MEM_OFFSET_ADDRESS + i + j * 4);
      if (j != num_word_per_line - 1) {
        stream << ", ";
      }
    }
    stream << "]" << std::endl;
  }

  return stream.str();
}

std::string ACCL::dump_rx_buffers(size_t nbufs, bool dump_data) {
  std::stringstream stream;
  stream << "CCLO address: " << std::hex << cclo->get_base_addr() << std::endl;
  nbufs = std::min(nbufs, rx_buffer_spares.size());

  addr_t address = rx_buffers_adr;
  stream << "rx address: " << address << std::dec << std::endl;
  for (size_t i = 0; i < nbufs; ++i) {
    address += 4;
    std::string status;
    switch (cclo->read(address)) {
    case 0:
      status = "NOT USED";
      break;
    case 1:
      status = "ENQUEUED";
      break;
    case 2:
      status = "RESERVED";
      break;
    default:
      status = "UNKNOWN";
      break;
    }

    address += 4;
    val_t addrl = cclo->read(address);
    address += 4;
    val_t addrh = cclo->read(address);
    address += 4;
    val_t maxsize = cclo->read(address);
    address += 4;
    val_t rxtag = cclo->read(address);
    address += 4;
    val_t rxlen = cclo->read(address);
    address += 4;
    val_t rxsrc = cclo->read(address);
    address += 4;
    val_t seq = cclo->read(address);

    rx_buffer_spares[i]->sync_from_device();

    stream << "Spare RX Buffer " << i << ":\t address: 0x" << std::hex
           << addrh * (1UL << 32) + addrl << std::dec
           << " \t status: " << status << " \t occupancy: " << rxlen << "/"
           << maxsize << " \t MPI tag: " << std::hex << rxtag << std::dec
           << " \t seq: " << seq << " \t src: " << rxsrc;

    if(dump_data) {
      stream << " \t data: " << std::hex << "[";
      for (size_t j = 0; j < rx_buffer_spares[i]->size(); ++j) {
        stream << "0x"
              << static_cast<uint16_t>(static_cast<uint8_t *>(
                      rx_buffer_spares[i]->byte_array())[j]);
        if (j != rx_buffer_spares[i]->size() - 1) {
          stream << ", ";
        }
      }
      stream << "]" << std::dec << std::endl;
    } else {
      stream << std::endl;
    }

  }

  return stream.str();
}

void ACCL::initialize_accl(const std::vector<rank_t> &ranks, int local_rank,
                           int nbufs, addr_t bufsize , addr_t segsize) {
  // reset_log();
  debug("CCLO HWID: " + std::to_string(get_hwid()) + " at 0x" +
        debug_hex(cclo->get_base_addr()));

  if (cclo->read(CFGRDY_OFFSET) != 0) {
    throw std::runtime_error("CCLO appears configured, might be in use. Please "
                             "reset the CCLO and retry");
  }

  debug("Configuring RX Buffers");
  setup_rx_buffers(nbufs, bufsize, rxbufmem);

  debug("Configuring a communicator");
  configure_communicator(ranks, local_rank);

  debug("Configuring arithmetic");
  configure_arithmetic();

  // Mark CCLO as configured
  debug("CCLO configured");
  cclo->write(CFGRDY_OFFSET, 1);
  config_rdy = true;

  debug("Set timeout");
  set_timeout(1000000);

  CCLO::Options options{};
  options.scenario = operation::config;
  options.cfg_function = cfgFunc::enable_pkt;
  call_sync(options);

  debug("Set max segment size: " + std::to_string(segsize));
  set_max_segment_size(segsize);

  debug("Accelerator ready!");
}

void ACCL::configure_arithmetic() {
  if (communicators.size() < 1) {
    throw new std::runtime_error("Communicators unconfigured, please call "
                                 "configure_communicator() first");
  }

  for (auto &[_key, arithcfg] : arith_config) {
    write_arithconfig(*cclo, arithcfg, &current_config_address);
  }
}

addr_t ACCL::get_arithmetic_config_addr(std::pair<dataType, dataType> id) {
  return arith_config.at(id).addr();
}

void ACCL::setup_rx_buffers(size_t nbufs, addr_t bufsize,
                            const std::vector<int> &devicemem) {
  addr_t address = rx_buffers_adr;
  rx_buffer_size = bufsize;
  for (size_t i = 0; i < nbufs; ++i) {
    // create, clear and sync buffers to device
    Buffer<int8_t> *buf;

    if (sim_mode) {
      buf = new SimBuffer(new int8_t[bufsize](), bufsize, dataType::int8,
                          static_cast<SimDevice *>(cclo)->get_context());
    } else if(cclo->get_device_type() == CCLO::xrt_device ){
      buf = new FPGABuffer<int8_t>(bufsize, dataType::int8, *(static_cast<FPGADevice *>(cclo)->get_device()), devicemem[i % devicemem.size()]);
    } else if(cclo->get_device_type() == CCLO::coyote_device){
      buf = new CoyoteBuffer<int8_t>(bufsize, dataType::int8, static_cast<CoyoteDevice *>(cclo));
    }

    buf->sync_to_device();
    rx_buffer_spares.emplace_back(buf);
    // program this buffer into the accelerator
    address += 4;
    cclo->write(address, 0);
    address += 4;
    cclo->write(address, buf->address() & 0xffffffff);
    address += 4;
    cclo->write(address, (buf->address() >> 32) & 0xffffffff);
    address += 4;
    cclo->write(address, bufsize);

    // clear remaining fields
    for (size_t j = 4; j < 8; ++j) {
      address += 4;
      cclo->write(address, 0);
    }
  }

  // NOTE: the buffer count HAS to be written last (offload checks for this)
  cclo->write(rx_buffers_adr, nbufs);

  current_config_address = address + 4;
  if (sim_mode) {
    utility_spare =
        new SimBuffer(new int8_t[bufsize](), bufsize, dataType::int8,
                      static_cast<SimDevice *>(cclo)->get_context());
  } else if(cclo->get_device_type() == CCLO::xrt_device ){
    utility_spare =
        new FPGABuffer<int8_t>(bufsize, dataType::int8, *(static_cast<FPGADevice *>(cclo)->get_device()), devicemem[0]);
  } else if(cclo->get_device_type() == CCLO::coyote_device){
    utility_spare =
        new CoyoteBuffer<int8_t>(bufsize, dataType::int8, static_cast<CoyoteDevice *>(cclo));
  }
}

<<<<<<< HEAD

void ACCL::check_return_value(const std::string function_name) {
  val_t retcode = get_retcode();
=======
void ACCL::check_return_value(const std::string function_name, ACCLRequest *request) {
  val_t retcode = cclo->get_retcode(request);
>>>>>>> c1bb3782
  if (retcode != 0) {
    std::stringstream stream;
    const std::bitset<error_code_bits> retcode_bitset{retcode};
    stream << "CCLO @0x" << std::hex << cclo->get_base_addr() << std::dec
           << ": during " << function_name
           << " the following error(s) occured: ";

    bool first = true;
    for (size_t i = 0; i < retcode_bitset.size(); ++i) {
      if (retcode_bitset[i]) {
        if (first) {
          first = false;
        } else {
          stream << ", ";
        }
        stream << error_code_to_string(static_cast<errorCode>(1 << i));
      }
    }

    stream << " (" << retcode_bitset << ")";
    throw std::runtime_error(stream.str());
  }
}

void ACCL::prepare_call(CCLO::Options &options) {
  const ArithConfig *arithcfg;

  std::set<dataType> dtypes;
  // set flags for host-only buffers
  options.host_flags = hostFlags::NO_HOST;

  if (options.addr_0 == nullptr) {
    options.addr_0 = &dummy_buffer;
    dtypes.insert(options.data_type_io_0);
  }
  else {
    dtypes.insert(options.addr_0->type());
    if(options.addr_0->is_host_only()) options.host_flags |= hostFlags::OP0_HOST;
  }

  if (options.addr_1 == nullptr) {
    options.addr_1 = &dummy_buffer;
    dtypes.insert(options.data_type_io_1);
  }
  else {
    dtypes.insert(options.addr_1->type());
    if(options.addr_1->is_host_only()) options.host_flags |= hostFlags::OP1_HOST;
  }

  if (options.addr_2 == nullptr) {
    options.addr_2 = &dummy_buffer;
    dtypes.insert(options.data_type_io_2);
  }
  else {
    dtypes.insert(options.addr_2->type());
    if(options.addr_2->is_host_only()) options.host_flags |= hostFlags::RES_HOST;
  }

  dtypes.erase(dataType::none);

  // if no compressed data type specified, set same as uncompressed
  options.compression_flags = compressionFlags::NO_COMPRESSION;


  if (dtypes.empty()) {
    options.arithcfg_addr = 0x0;
    return;
  }

  if (options.compress_dtype == dataType::none) {
    // no ethernet compression
    if (dtypes.size() == 1) {
      // no operand compression
      dataType dtype = *dtypes.begin();
      std::pair<dataType, dataType> key = {dtype, dtype};
      //barrier is a corner case, we don't care about the dtype
      if(options.scenario == operation::barrier) {
        arithcfg = &this->arith_config.begin()->second;
      } else {
        arithcfg = &this->arith_config.at(key);
      }
    } else {
      // with operand compression
      // determine compression dtype
      std::set<dataType>::iterator it = dtypes.begin();
      dataType dtype1 = *it;
      dataType dtype2 = *std::next(it);
      dataType compressed, uncompressed;

      if (dataTypeSize.at(dtype1) < dataTypeSize.at(dtype2)) {
        compressed = dtype1;
        uncompressed = dtype2;
      } else {
        compressed = dtype2;
        uncompressed = dtype1;
      }

      std::pair<dataType, dataType> key = {uncompressed, compressed};
      arithcfg = &this->arith_config.at(key);
      // determine which operand is compressed
      if (options.addr_0->type() == compressed) {
        options.compression_flags |= compressionFlags::OP0_COMPRESSED;
      }
      if (options.addr_1->type() == compressed) {
        options.compression_flags |= compressionFlags::OP1_COMPRESSED;
      }
      if (options.addr_2->type() == compressed) {
        options.compression_flags |= compressionFlags::RES_COMPRESSED;
      }
    }
  } else {
    // with ethernet compression
    options.compression_flags |= compressionFlags::ETH_COMPRESSED;
    if (dtypes.size() == 1) {
      // no operand compression
      dataType dtype = *dtypes.begin();
      std::pair<dataType, dataType> key = {dtype, options.compress_dtype};
      arithcfg = &this->arith_config.at(key);
    } else {
      // with operand compression
      if (dtypes.count(options.compress_dtype) == 0) {
        throw std::runtime_error("Unsupported data type combination");
      }
      dtypes.erase(options.compress_dtype);

      // determine compression dtype
      dataType uncompressed = *dtypes.begin();

      std::pair<dataType, dataType> key = {uncompressed,
                                           options.compress_dtype};
      arithcfg = &this->arith_config.at(key);
      // determine which operand is compressed
      if (options.addr_0->type() == options.compress_dtype) {
        options.compression_flags |= compressionFlags::OP0_COMPRESSED;
      }
      if (options.addr_1->type() == options.compress_dtype) {
        options.compression_flags |= compressionFlags::OP1_COMPRESSED;
      }
      if (options.addr_2->type() == options.compress_dtype) {
        options.compression_flags |= compressionFlags::RES_COMPRESSED;
      }
    }
  }

  options.arithcfg_addr = arithcfg->addr();
}

<<<<<<< HEAD
CCLO *ACCL::call_async(CCLO::Options &options) {
=======
// Request handling
void ACCL::wait(ACCLRequest *request) {
  return cclo->wait(request);
}

bool ACCL::wait(ACCLRequest *request, std::chrono::milliseconds timeout) {
  return (cclo->wait(request, timeout) == timeoutStatus::no_timeout);
}

bool ACCL::test(ACCLRequest *request) {
  // FPGARequest *req = reinterpret_cast<FPGARequest *>(request);
  // printf("[ACCL] - Test request %p (%p) - Operation (%d) - status (%d)\n",
  //        req, request, static_cast<int>(req->options.scenario),
  //        req->get_status());
  return cclo->test(request);
}

void ACCL::free_request(ACCLRequest *request) {
  return cclo->free_request(request);
}

ACCLRequest *ACCL::call_async(CCLO::Options &options, bool check_tcp) {
>>>>>>> c1bb3782
  if (!config_rdy) {
    throw std::runtime_error("CCLO not configured, cannot call");
  }

<<<<<<< HEAD
  prepare_call(options);
  cclo->start(options);
  return cclo;
}

CCLO *ACCL::call_sync(CCLO::Options &options) {
=======
  prepare_call(options, check_tcp);
  ACCLRequest *req = cclo->start(options);
  return req;
}

ACCLRequest *ACCL::call_sync(CCLO::Options &options, bool check_tcp) {
>>>>>>> c1bb3782
  if (!config_rdy) {
    throw std::runtime_error("CCLO not configured, cannot call");
  }

<<<<<<< HEAD
  prepare_call(options);
  cclo->call(options);
  return cclo;
}

=======
  prepare_call(options, check_tcp);
  ACCLRequest *req = cclo->call(options);
  return req;
}

void ACCL::open_port(communicatorId comm_id) {
  if (port_open) {
    throw std::runtime_error("Port already open");
  }

  debug("Opening ports...");

  CCLO::Options options{};
  options.scenario = operation::config;
  options.comm = communicators[comm_id].communicators_addr();
  options.cfg_function = cfgFunc::open_port;
  ACCLRequest *handle = call_sync(options, false);
  check_return_value("open_port", handle);
  port_open = true;
  debug("Ports open!");
}

void ACCL::open_con(communicatorId comm_id) {
  if (con_open) {
    throw std::runtime_error("Connection already open");
  }

  debug("Opening connections...");

  CCLO::Options options{};
  options.scenario = operation::config;
  options.comm = communicators[comm_id].communicators_addr();
  options.cfg_function = cfgFunc::open_con;
  ACCLRequest *handle = call_sync(options, false);
  check_return_value("open_con", handle);
  con_open = true;
  debug("Connections open!");
}

void ACCL::close_con(communicatorId comm_id) {
    if (!con_open) {
    throw std::runtime_error("Connection not open yet");
  }

  CCLO::Options options{};
  options.scenario = operation::config;
  options.comm = communicators[comm_id].communicators_addr();
  options.cfg_function = cfgFunc::close_con;
  ACCLRequest *handle = call_sync(options, false);
  check_return_value("close_con", handle);
  con_open = false;
}

void ACCL::use_udp(communicatorId comm_id) {
  CCLO::Options options{};
  options.scenario = operation::config;
  options.comm = communicators[comm_id].communicators_addr();
  options.cfg_function = cfgFunc::set_stack_type;
  options.count = 0;
  ACCLRequest *handle = call_sync(options, false);
  check_return_value("use_udp", handle);
}

void ACCL::use_tcp(communicatorId comm_id) {
  CCLO::Options options{};
  options.scenario = operation::config;
  options.comm = communicators[comm_id].communicators_addr();
  options.cfg_function = cfgFunc::set_stack_type;
  options.count = 1;
  ACCLRequest *handle = call_sync(options, false);
  check_return_value("use_tcp", handle);
}

>>>>>>> c1bb3782
void ACCL::set_max_segment_size(unsigned int value) {
  if (value % 8 != 0) {
    std::cerr << "ACCL: dma transaction must be divisible by 8 to use reduce "
                 "collectives."
              << std::endl;
  }

  if (value > rx_buffer_size) {
    throw std::runtime_error("Transaction size should be less or equal "
                             "to configured buffer size.");
  }

  CCLO::Options options{};
  options.scenario = operation::config;
  options.cfg_function = cfgFunc::set_max_segment_size;
  options.count = value;
<<<<<<< HEAD
  call_sync(options);
=======
  ACCLRequest *handle = call_sync(options, false);
>>>>>>> c1bb3782
  segment_size = value;
  check_return_value("set_max_segment_size", handle);
}

void ACCL::configure_communicator(const std::vector<rank_t> &ranks,
                                            int local_rank) {
  if (rx_buffer_spares.empty()) {
    throw std::runtime_error(
        "RX buffers unconfigured, please call setup_rx_buffers() first.");
  }
  communicators.emplace_back(
      Communicator(cclo, ranks, local_rank, &current_config_address));
}

std::string ACCL::dump_communicator() {
  std::stringstream stream;
  for (size_t i = 0; i < communicators.size(); ++i) {
    stream << "Communicator " << i << " (0x" << std::hex
           << communicators[i].communicators_addr() << std::dec << ")"
           << ":" << std::endl
           << communicators[i].dump();
  }

  return stream.str();
}

addr_t ACCL::get_communicator_addr(communicatorId comm_id){
  return communicators[comm_id].communicators_addr();
}

} // namespace ACCL<|MERGE_RESOLUTION|>--- conflicted
+++ resolved
@@ -55,7 +55,7 @@
            const arithConfigMap &arith_config)
     : arith_config(arith_config), sim_mode(true),
       _devicemem(0), rxbufmem({}) {
-  cclo = new SimDevice(sim_start_port, local_rank, device);
+  cclo = new SimDevice(sim_start_port, local_rank);
   initialize_accl(ranks, local_rank, nbufs, bufsize, segsize);
 }
 
@@ -103,29 +103,25 @@
   options.scenario = operation::config;
   options.count = value;
   options.cfg_function = cfgFunc::set_timeout;
-<<<<<<< HEAD
-  CCLO *handle = call_async(options);
-
-  if (run_async) {
-    return handle;
-  } else {
-    handle->wait();
-    check_return_value("set_timeout");
-  }
-
-  return nullptr;
-}
-
-CCLO *ACCL::set_rendezvous_threshold(unsigned int value, bool run_async,
-                        std::vector<CCLO *> waitfor) {
+  ACCLRequest *handle = call_async(options);
+
+  if (run_async) {
+    return handle;
+  } else {
+    wait(handle);
+    check_return_value("set_timeout", handle);
+  }
+
+  return nullptr;
+}
+
+ACCLRequest *ACCL::set_rendezvous_threshold(unsigned int value, bool run_async,
+                        std::vector<ACCLRequest *> waitfor) {
   CCLO::Options options{};
   options.scenario = operation::config;
   options.count = value;
   options.cfg_function = cfgFunc::set_rendezvous_threshold;
-  CCLO *handle = call_async(options);
-=======
-  ACCLRequest *handle = call_async(options, false);
->>>>>>> c1bb3782
+  ACCLRequest *handle = call_async(options);
 
   if (run_async) {
     return handle;
@@ -137,13 +133,7 @@
   return nullptr;
 }
 
-<<<<<<< HEAD
-CCLO *ACCL::nop(bool run_async, std::vector<CCLO *> waitfor) {
-  double durationUs = 0.0;
-	auto start = std::chrono::high_resolution_clock::now();
-=======
 ACCLRequest *ACCL::nop(bool run_async, std::vector<ACCLRequest *> waitfor) {
->>>>>>> c1bb3782
   CCLO::Options options{};
   options.scenario = operation::nop;
   options.waitfor = waitfor;
@@ -154,9 +144,6 @@
     wait(handle);
     check_return_value("nop", handle);
   }
-  auto end = std::chrono::high_resolution_clock::now();
-  durationUs = (std::chrono::duration_cast<std::chrono::nanoseconds>(end-start).count() / 1000.0);
-  std::cout<<"NOP latency[us]:"<<durationUs<<std::endl;
 
   return nullptr;
 }
@@ -184,14 +171,8 @@
   if (run_async) {
     return handle;
   } else {
-<<<<<<< HEAD
-    std::chrono::milliseconds timeout(6000);
-    handle->wait(timeout);
-    check_return_value("send");
-=======
     wait(handle);
     check_return_value("send", handle);
->>>>>>> c1bb3782
   }
 
   return nullptr;
@@ -217,14 +198,8 @@
   if (run_async) {
     return handle;
   } else {
-<<<<<<< HEAD
-    std::chrono::milliseconds timeout(6000);
-    handle->wait(timeout);
-    check_return_value("send");
-=======
     wait(handle);
     check_return_value("send", handle);
->>>>>>> c1bb3782
   }
 
   return nullptr;
@@ -320,12 +295,7 @@
   if (run_async) {
     return handle;
   } else {
-<<<<<<< HEAD
-    std::chrono::milliseconds timeout(6000);
-    handle->wait(timeout);
-=======
-    wait(handle);
->>>>>>> c1bb3782
+    wait(handle);
     if (to_fpga == false) {
       dstbuf.sync_from_device();
     }
@@ -1266,14 +1236,9 @@
   }
 }
 
-<<<<<<< HEAD
-
-void ACCL::check_return_value(const std::string function_name) {
-  val_t retcode = get_retcode();
-=======
+
 void ACCL::check_return_value(const std::string function_name, ACCLRequest *request) {
   val_t retcode = cclo->get_retcode(request);
->>>>>>> c1bb3782
   if (retcode != 0) {
     std::stringstream stream;
     const std::bitset<error_code_bits> retcode_bitset{retcode};
@@ -1421,9 +1386,6 @@
   options.arithcfg_addr = arithcfg->addr();
 }
 
-<<<<<<< HEAD
-CCLO *ACCL::call_async(CCLO::Options &options) {
-=======
 // Request handling
 void ACCL::wait(ACCLRequest *request) {
   return cclo->wait(request);
@@ -1434,10 +1396,6 @@
 }
 
 bool ACCL::test(ACCLRequest *request) {
-  // FPGARequest *req = reinterpret_cast<FPGARequest *>(request);
-  // printf("[ACCL] - Test request %p (%p) - Operation (%d) - status (%d)\n",
-  //        req, request, static_cast<int>(req->options.scenario),
-  //        req->get_status());
   return cclo->test(request);
 }
 
@@ -1445,112 +1403,26 @@
   return cclo->free_request(request);
 }
 
-ACCLRequest *ACCL::call_async(CCLO::Options &options, bool check_tcp) {
->>>>>>> c1bb3782
+ACCLRequest *ACCL::call_async(CCLO::Options &options) {
   if (!config_rdy) {
     throw std::runtime_error("CCLO not configured, cannot call");
   }
 
-<<<<<<< HEAD
   prepare_call(options);
-  cclo->start(options);
-  return cclo;
-}
-
-CCLO *ACCL::call_sync(CCLO::Options &options) {
-=======
-  prepare_call(options, check_tcp);
   ACCLRequest *req = cclo->start(options);
   return req;
 }
 
-ACCLRequest *ACCL::call_sync(CCLO::Options &options, bool check_tcp) {
->>>>>>> c1bb3782
+ACCLRequest *ACCL::call_sync(CCLO::Options &options) {
   if (!config_rdy) {
     throw std::runtime_error("CCLO not configured, cannot call");
   }
 
-<<<<<<< HEAD
   prepare_call(options);
-  cclo->call(options);
-  return cclo;
-}
-
-=======
-  prepare_call(options, check_tcp);
   ACCLRequest *req = cclo->call(options);
   return req;
 }
 
-void ACCL::open_port(communicatorId comm_id) {
-  if (port_open) {
-    throw std::runtime_error("Port already open");
-  }
-
-  debug("Opening ports...");
-
-  CCLO::Options options{};
-  options.scenario = operation::config;
-  options.comm = communicators[comm_id].communicators_addr();
-  options.cfg_function = cfgFunc::open_port;
-  ACCLRequest *handle = call_sync(options, false);
-  check_return_value("open_port", handle);
-  port_open = true;
-  debug("Ports open!");
-}
-
-void ACCL::open_con(communicatorId comm_id) {
-  if (con_open) {
-    throw std::runtime_error("Connection already open");
-  }
-
-  debug("Opening connections...");
-
-  CCLO::Options options{};
-  options.scenario = operation::config;
-  options.comm = communicators[comm_id].communicators_addr();
-  options.cfg_function = cfgFunc::open_con;
-  ACCLRequest *handle = call_sync(options, false);
-  check_return_value("open_con", handle);
-  con_open = true;
-  debug("Connections open!");
-}
-
-void ACCL::close_con(communicatorId comm_id) {
-    if (!con_open) {
-    throw std::runtime_error("Connection not open yet");
-  }
-
-  CCLO::Options options{};
-  options.scenario = operation::config;
-  options.comm = communicators[comm_id].communicators_addr();
-  options.cfg_function = cfgFunc::close_con;
-  ACCLRequest *handle = call_sync(options, false);
-  check_return_value("close_con", handle);
-  con_open = false;
-}
-
-void ACCL::use_udp(communicatorId comm_id) {
-  CCLO::Options options{};
-  options.scenario = operation::config;
-  options.comm = communicators[comm_id].communicators_addr();
-  options.cfg_function = cfgFunc::set_stack_type;
-  options.count = 0;
-  ACCLRequest *handle = call_sync(options, false);
-  check_return_value("use_udp", handle);
-}
-
-void ACCL::use_tcp(communicatorId comm_id) {
-  CCLO::Options options{};
-  options.scenario = operation::config;
-  options.comm = communicators[comm_id].communicators_addr();
-  options.cfg_function = cfgFunc::set_stack_type;
-  options.count = 1;
-  ACCLRequest *handle = call_sync(options, false);
-  check_return_value("use_tcp", handle);
-}
-
->>>>>>> c1bb3782
 void ACCL::set_max_segment_size(unsigned int value) {
   if (value % 8 != 0) {
     std::cerr << "ACCL: dma transaction must be divisible by 8 to use reduce "
@@ -1567,11 +1439,7 @@
   options.scenario = operation::config;
   options.cfg_function = cfgFunc::set_max_segment_size;
   options.count = value;
-<<<<<<< HEAD
-  call_sync(options);
-=======
-  ACCLRequest *handle = call_sync(options, false);
->>>>>>> c1bb3782
+  ACCLRequest *handle = call_sync(options);
   segment_size = value;
   check_return_value("set_max_segment_size", handle);
 }
