--- conflicted
+++ resolved
@@ -84,10 +84,12 @@
   CCLO::Options options{};
   options.scenario = operation::config;
   options.cfg_function = cfgFunc::reset_periph;
-  CCLO *handle = call_async(options);
+  ACCLRequest *handle = call_async(options);
   std::chrono::milliseconds timeout(100);
-  handle->wait(timeout);
-  check_return_value("reset_periph");
+  if(!wait(handle, timeout)){
+    throw std::runtime_error("CCLO failed to reset");
+  }
+  check_return_value("reset_periph", handle);
 
   for (auto &buf : rx_buffer_spares) {
     buf->free_buffer();
@@ -237,14 +239,8 @@
   if (run_async) {
     return handle;
   } else {
-<<<<<<< HEAD
     wait(handle);
     check_return_value("stream_put", handle);
-=======
-    std::chrono::milliseconds timeout(6000);
-    handle->wait(timeout);
-    check_return_value("stream_put");
->>>>>>> d256b53b
   }
 
   return nullptr;
@@ -274,14 +270,8 @@
   if (run_async) {
     return handle;
   } else {
-<<<<<<< HEAD
     wait(handle);
     check_return_value("stream_put", handle);
-=======
-    std::chrono::milliseconds timeout(6000);
-    handle->wait(timeout);
-    check_return_value("stream_put");
->>>>>>> d256b53b
   }
 
   return nullptr;
@@ -342,14 +332,8 @@
   if (run_async) {
     return handle;
   } else {
-<<<<<<< HEAD
     wait(handle);
     check_return_value("recv", handle);
-=======
-    std::chrono::milliseconds timeout(6000);
-    handle->wait(timeout);
-    check_return_value("recv");
->>>>>>> d256b53b
   }
 
   return nullptr;
@@ -505,12 +489,7 @@
   if (run_async) {
     return handle;
   } else {
-<<<<<<< HEAD
-    wait(handle);
-=======
-    std::chrono::milliseconds timeout(6000);
-    handle->wait(timeout);
->>>>>>> d256b53b
+    wait(handle);
     if (to_fpga == false) {
       buf.sync_from_device();
     }
@@ -569,12 +548,7 @@
   if (run_async) {
     return handle;
   } else {
-<<<<<<< HEAD
-    wait(handle);
-=======
-    std::chrono::milliseconds timeout(6000);
-    handle->wait(timeout);
->>>>>>> d256b53b
+    wait(handle);
     if (to_fpga == false) {
       auto slice = recvbuf.slice(0, count);
       slice->sync_from_device();
@@ -643,12 +617,7 @@
   if (run_async) {
     return handle;
   } else {
-<<<<<<< HEAD
-    wait(handle);
-=======
-    std::chrono::milliseconds timeout(6000);
-    handle->wait(timeout);
->>>>>>> d256b53b
+    wait(handle);
     if (to_fpga == false && is_root == true) {
       auto slice = recvbuf.slice(0, count * communicator.get_ranks()->size());
       slice->sync_from_device();
@@ -715,12 +684,7 @@
   if (run_async) {
     return handle;
   } else {
-<<<<<<< HEAD
-    wait(handle);
-=======
-    std::chrono::milliseconds timeout(6000);
-    handle->wait(timeout);
->>>>>>> d256b53b
+    wait(handle);
     if (to_fpga == false) {
       auto slice = recvbuf.slice(0, count * communicator.get_ranks()->size());
       slice->sync_from_device();
@@ -781,12 +745,7 @@
   if (run_async) {
     return handle;
   } else {
-<<<<<<< HEAD
-    wait(handle);
-=======
-    std::chrono::milliseconds timeout(6000);
-    handle->wait(timeout);
->>>>>>> d256b53b
+    wait(handle);
     if (to_fpga == false && is_root == true) {
       auto slice = recvbuf.slice(0, count);
       slice->sync_from_device();
@@ -843,12 +802,7 @@
   if (run_async) {
     return handle;
   } else {
-<<<<<<< HEAD
-    wait(handle);
-=======
-    std::chrono::milliseconds timeout(6000);
-    handle->wait(timeout);
->>>>>>> d256b53b
+    wait(handle);
     if (to_fpga == false && is_root == true) {
       auto slice = recvbuf.slice(0, count);
       slice->sync_from_device();
@@ -902,14 +856,8 @@
   if (run_async) {
     return handle;
   } else {
-<<<<<<< HEAD
     wait(handle);
     check_return_value("reduce", handle);
-=======
-    std::chrono::milliseconds timeout(6000);
-    handle->wait(timeout);
-    check_return_value("reduce");
->>>>>>> d256b53b
   }
 
   return nullptr;
@@ -953,14 +901,8 @@
   if (run_async) {
     return handle;
   } else {
-<<<<<<< HEAD
     wait(handle);
     check_return_value("reduce", handle);
-=======
-    std::chrono::milliseconds timeout(6000);
-    handle->wait(timeout);
-    check_return_value("reduce");
->>>>>>> d256b53b
   }
 
   return nullptr;
@@ -1005,12 +947,7 @@
   if (run_async) {
     return handle;
   } else {
-<<<<<<< HEAD
-    wait(handle);
-=======
-    std::chrono::milliseconds timeout(6000);
-    handle->wait(timeout);
->>>>>>> d256b53b
+    wait(handle);
     if (to_fpga == false) {
       auto slice = recvbuf.slice(0, count);
       slice->sync_from_device();
