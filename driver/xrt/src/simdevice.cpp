/*******************************************************************************
#  Copyright (C) 2022 Xilinx, Inc
#
#  Licensed under the Apache License, Version 2.0 (the "License");
#  you may not use this file except in compliance with the License.
#  You may obtain a copy of the License at
#
#      http://www.apache.org/licenses/LICENSE-2.0
#
#  Unless required by applicable law or agreed to in writing, software
#  distributed under the License is distributed on an "AS IS" BASIS,
#  WITHOUT WARRANTIES OR CONDITIONS OF ANY KIND, either express or implied.
#  See the License for the specific language governing permissions and
#  limitations under the License.
#
#
*******************************************************************************/

#include "accl/simdevice.hpp"
#include "accl/common.hpp"
#include <cassert>
#include <future>
#include "zmq_client.h"

static void finish_sim_request(ACCL::SimRequest *req) {
  ACCL::SimDevice *cclo = reinterpret_cast<ACCL::SimDevice *>(req->cclo());
  // wait on zmq context
  zmq_client_retcall(cclo->get_context());
  // get ret code before notifying waiting theads
  req->set_retcode(cclo->read(ACCL::RETCODE_OFFSET));
  req->set_status(ACCL::operationStatus::COMPLETED);
  req->notify();
  cclo->complete_request(req);
}

namespace ACCL {
void SimRequest::start() {
  assert(this->get_status() ==  operationStatus::EXECUTING);

<<<<<<< HEAD
SimDevice::SimDevice(unsigned int zmqport, unsigned int local_rank, xrt::device &dev) {
  debug("SimDevice connecting to ZMQ on port " + std::to_string(zmqport) +
        " for rank " + std::to_string(local_rank));
  zmq_ctx = zmq_client_intf(zmqport, local_rank);
  debug("SimDevice connected");
  device = dev;
};

void SimDevice::start(const Options &options) {
=======
>>>>>>> c1bb3782
  int function;

  options.addr_0->sync_bo_to_device();
  options.addr_1->sync_bo_to_device();
  options.addr_2->sync_bo_to_device();

  if (options.scenario == operation::config) {
    function = static_cast<int>(options.cfg_function);
  } else {
    function = static_cast<int>(options.reduce_function);
  }

  zmq_client_startcall(
      reinterpret_cast<SimDevice *>(cclo_ptr)->get_context(),
      static_cast<int>(options.scenario), options.tag, options.count,
      options.comm, options.root_src_dst, function, options.arithcfg_addr,
      static_cast<int>(options.compression_flags),
      static_cast<int>(options.stream_flags),
<<<<<<< HEAD
      options.addr_0->address(), options.addr_1->address(),
      options.addr_2->address());
=======
      options.addr_0->physical_address(), options.addr_1->physical_address(),
      options.addr_2->physical_address());

  // launch an async wait simulating a callback for completing
  auto f = std::async(std::launch::async, finish_sim_request, this);
}

ACCLRequest *SimDevice::start(const Options &options) {
  ACCLRequest *request = new ACCLRequest;

  if (options.waitfor.size() != 0) {
    throw std::runtime_error("SimDevice does not support chaining");
  }
  
  SimRequest *sim_handle = new SimRequest(reinterpret_cast<void *>(this), options);
 
  *request = queue.push(sim_handle);
  sim_handle->set_status(operationStatus::QUEUED);

  request_map.emplace(std::make_pair(*request, sim_handle));

  launch_request();

  return request;
>>>>>>> c1bb3782
};

SimDevice::SimDevice(unsigned int zmqport, unsigned int local_rank) {
  debug("SimDevice connecting to ZMQ on port " + std::to_string(zmqport) +
        " for rank " + std::to_string(local_rank));
  zmq_ctx = zmq_client_intf(zmqport, local_rank);
  debug("SimDevice connected");
};

void SimDevice::wait(ACCLRequest *request) { 
  auto sim_handle = request_map.find(*request);
  if (sim_handle != request_map.end())
    sim_handle->second->wait(); 
}

timeoutStatus SimDevice::wait(ACCLRequest *request,
                              std::chrono::milliseconds timeout) {
  auto sim_handle = request_map.find(*request);

  if (sim_handle == request_map.end() || sim_handle->second->wait(timeout))
    return timeoutStatus::no_timeout;

  return timeoutStatus::timeout;
}

bool SimDevice::test(ACCLRequest *request) {  
  auto sim_handle = request_map.find(*request);

  if (sim_handle == request_map.end())
    return true;

  return sim_handle->second->get_status() == operationStatus::COMPLETED;
}

void SimDevice::free_request(ACCLRequest *request) {
  auto fpga_handle = request_map.find(*request);

  if (fpga_handle != request_map.end()) {
    delete fpga_handle->second;
    request_map.erase(fpga_handle);
  }
}

ACCLRequest *SimDevice::call(const Options &options) {
  ACCLRequest *req = this->start(options);
  this->wait(req);
  
  return req;
}

val_t SimDevice::get_retcode(ACCLRequest *request) {
  auto sim_handle = request_map.find(*request);

  if (sim_handle != request_map.end())
    return 0;
  
  return sim_handle->second->get_retcode();
}

// MMIO read request  {"type": 0, "addr": <uint>}
// MMIO read response {"status": OK|ERR, "rdata": <uint>}
val_t SimDevice::read(addr_t offset) {
  return zmq_client_cfgread(&(this->zmq_ctx), offset);
}

// MMIO write request  {"type": 1, "addr": <uint>, "wdata": <uint>}
// MMIO write response {"status": OK|ERR}
void SimDevice::write(addr_t offset, val_t val) {
  zmq_client_cfgwrite(&(this->zmq_ctx), offset, val);
}

<<<<<<< HEAD
CCLO::deviceType SimDevice::get_device_type()
{
  std::cout<<"get_device_type: sim_device"<<std::endl;
  return CCLO::sim_device;
}
=======
void SimDevice::launch_request() {
  // This guarantees permission to only one thread trying to start an operation
  if (queue.run()) {
    SimRequest *req = queue.front();
    assert(req->get_status() == operationStatus::QUEUED);
    req->set_status(operationStatus::EXECUTING);
    req->start();
  }
}

void SimDevice::complete_request(SimRequest *request) {
  // Avoid user from completing requests
  if (request->get_status() == operationStatus::COMPLETED) {
    const Options &options = request->get_options();

    options.addr_0->sync_bo_from_device();
    options.addr_1->sync_bo_from_device();
    options.addr_2->sync_bo_from_device();

    queue.pop();
    launch_request();
  }
}

>>>>>>> c1bb3782
} // namespace ACCL<|MERGE_RESOLUTION|>--- conflicted
+++ resolved
@@ -37,18 +37,6 @@
 void SimRequest::start() {
   assert(this->get_status() ==  operationStatus::EXECUTING);
 
-<<<<<<< HEAD
-SimDevice::SimDevice(unsigned int zmqport, unsigned int local_rank, xrt::device &dev) {
-  debug("SimDevice connecting to ZMQ on port " + std::to_string(zmqport) +
-        " for rank " + std::to_string(local_rank));
-  zmq_ctx = zmq_client_intf(zmqport, local_rank);
-  debug("SimDevice connected");
-  device = dev;
-};
-
-void SimDevice::start(const Options &options) {
-=======
->>>>>>> c1bb3782
   int function;
 
   options.addr_0->sync_bo_to_device();
@@ -67,12 +55,8 @@
       options.comm, options.root_src_dst, function, options.arithcfg_addr,
       static_cast<int>(options.compression_flags),
       static_cast<int>(options.stream_flags),
-<<<<<<< HEAD
       options.addr_0->address(), options.addr_1->address(),
       options.addr_2->address());
-=======
-      options.addr_0->physical_address(), options.addr_1->physical_address(),
-      options.addr_2->physical_address());
 
   // launch an async wait simulating a callback for completing
   auto f = std::async(std::launch::async, finish_sim_request, this);
@@ -95,7 +79,6 @@
   launch_request();
 
   return request;
->>>>>>> c1bb3782
 };
 
 SimDevice::SimDevice(unsigned int zmqport, unsigned int local_rank) {
@@ -167,13 +150,11 @@
   zmq_client_cfgwrite(&(this->zmq_ctx), offset, val);
 }
 
-<<<<<<< HEAD
 CCLO::deviceType SimDevice::get_device_type()
 {
   std::cout<<"get_device_type: sim_device"<<std::endl;
   return CCLO::sim_device;
 }
-=======
 void SimDevice::launch_request() {
   // This guarantees permission to only one thread trying to start an operation
   if (queue.run()) {
@@ -198,5 +179,4 @@
   }
 }
 
->>>>>>> c1bb3782
 } // namespace ACCL