/*******************************************************************************
#  Copyright (C) 2022 Xilinx, Inc
#
#  Licensed under the Apache License, Version 2.0 (the "License");
#  you may not use this file except in compliance with the License.
#  You may obtain a copy of the License at
#
#      http://www.apache.org/licenses/LICENSE-2.0
#
#  Unless required by applicable law or agreed to in writing, software
#  distributed under the License is distributed on an "AS IS" BASIS,
#  WITHOUT WARRANTIES OR CONDITIONS OF ANY KIND, either express or implied.
#  See the License for the specific language governing permissions and
#  limitations under the License.
#
#
*******************************************************************************/

#include "accl/fpgadevice.hpp"
#include "accl/common.hpp"
#include <future>
#include <cassert>

static void finish_fpga_request(ACCL::FPGARequest *req) {
  req->wait_kernel();
  ACCL::FPGADevice *cclo = reinterpret_cast<ACCL::FPGADevice *>(req->cclo());
  // get ret code before notifying waiting theads
  req->set_retcode(cclo->read(ACCL::RETCODE_OFFSET));
  req->set_status(ACCL::operationStatus::COMPLETED);
  req->notify();
  cclo->complete_request(req);
}

namespace ACCL {
<<<<<<< HEAD
FPGADevice::FPGADevice(xrt::ip &cclo_ip, xrt::kernel &hostctrl_ip, xrt::device &device)
    : cclo(cclo_ip), hostctrl(hostctrl_ip), device(device) {}
=======
void FPGARequest::start() {
  assert(this->get_status() ==  operationStatus::EXECUTING);

  int function, arg_id = 0;
>>>>>>> c1bb3782

  if (options.scenario == operation::config) {
    function = static_cast<int>(options.cfg_function);
  } else {
    function = static_cast<int>(options.reduce_function);
  }
<<<<<<< HEAD
  run = hostctrl(static_cast<uint32_t>(options.scenario),
                 static_cast<uint32_t>(options.count),
                 static_cast<uint32_t>(options.comm),
                 static_cast<uint32_t>(options.root_src_dst),
                 static_cast<uint32_t>(function),
                 static_cast<uint32_t>(options.tag),
                 static_cast<uint32_t>(options.arithcfg_addr),
                 static_cast<uint32_t>(options.compression_flags),
                 static_cast<uint32_t>(options.host_flags) << 8 | static_cast<uint32_t>(options.stream_flags),
                 static_cast<uint64_t>(options.addr_0->address()),
                 static_cast<uint64_t>(options.addr_1->address()),
                 static_cast<uint64_t>(options.addr_2->address()));
=======
  run.set_arg(arg_id++, static_cast<uint32_t>(options.scenario));
  run.set_arg(arg_id++, static_cast<uint32_t>(options.count));
  run.set_arg(arg_id++, static_cast<uint32_t>(options.comm));
  run.set_arg(arg_id++, static_cast<uint32_t>(options.root_src_dst));
  run.set_arg(arg_id++, static_cast<uint32_t>(function));
  run.set_arg(arg_id++, static_cast<uint32_t>(options.tag));
  run.set_arg(arg_id++, static_cast<uint32_t>(options.arithcfg_addr));
  run.set_arg(arg_id++, static_cast<uint32_t>(options.compression_flags));
  run.set_arg(arg_id++, static_cast<uint32_t>(options.stream_flags));
  run.set_arg(arg_id++, static_cast<uint64_t>(options.addr_0->physical_address()));
  run.set_arg(arg_id++, static_cast<uint64_t>(options.addr_1->physical_address()));
  run.set_arg(arg_id++, static_cast<uint64_t>(options.addr_2->physical_address()));
  
  auto f = std::async(std::launch::async, finish_fpga_request, this);

  run.start();  
>>>>>>> c1bb3782
}

ACCLRequest *FPGADevice::start(const Options &options) {
  ACCLRequest *request = new ACCLRequest;

  if (options.waitfor.size() != 0) {
    throw std::runtime_error("FPGADevice does not support chaining");
  }

  FPGARequest *fpga_handle =
      new FPGARequest(reinterpret_cast<void *>(this), hostctrl, options);

  *request = queue.push(fpga_handle);
  fpga_handle->set_status(operationStatus::QUEUED);

  request_map.emplace(std::make_pair(*request, fpga_handle));

  launch_request();

  return request;
}

FPGADevice::FPGADevice(xrt::ip &cclo_ip, xrt::kernel &hostctrl_ip)
    : cclo(cclo_ip), hostctrl(hostctrl_ip) {}

void FPGADevice::wait(ACCLRequest *request) { 
  auto fpga_handle = request_map.find(*request);
  if (fpga_handle != request_map.end())
    fpga_handle->second->wait(); 
}

timeoutStatus FPGADevice::wait(ACCLRequest *request,
                               std::chrono::milliseconds timeout) {
  auto fpga_handle = request_map.find(*request);

  if (fpga_handle == request_map.end() || fpga_handle->second->wait(timeout))
    return timeoutStatus::no_timeout;

  return timeoutStatus::timeout;
}

bool FPGADevice::test(ACCLRequest *request) {
  auto fpga_handle = request_map.find(*request);

  if (fpga_handle == request_map.end())
    return true;

  return fpga_handle->second->get_status() == operationStatus::COMPLETED;
}

void FPGADevice::free_request(ACCLRequest *request) {
  auto fpga_handle = request_map.find(*request);

  if (fpga_handle != request_map.end()) {
    delete fpga_handle->second;
    request_map.erase(fpga_handle);
  }
}

ACCLRequest *FPGADevice::call(const Options &options) {
  ACCLRequest *req = start(options);
  wait(req);

  // internal use only
  return req;
}

<<<<<<< HEAD
CCLO::deviceType FPGADevice::get_device_type()
{
  std::cout<<"get_device_type: xrt_device"<<std::endl;
  return CCLO::xrt_device;
}

void FPGADevice::call(const Options &options) {
  start(options);
  wait();
=======
val_t FPGADevice::get_retcode(ACCLRequest *request) {
  auto fpga_handle = request_map.find(*request);

  if (fpga_handle != request_map.end())
    return 0;
  
  return fpga_handle->second->get_retcode();
>>>>>>> c1bb3782
}

val_t FPGADevice::read(addr_t offset) { return cclo.read_register(offset); }

void FPGADevice::write(addr_t offset, val_t val) {
  return cclo.write_register(offset, val);
}

void FPGADevice::launch_request() {
  // This guarantees permission to only one thread trying to start an operation
  if (queue.run()) {
    FPGARequest *req = queue.front();
    assert(req->get_status() == operationStatus::QUEUED);
    req->set_status(operationStatus::EXECUTING);
    req->start();
  }
}

void FPGADevice::complete_request(FPGARequest *request) {
  if (request->get_status() == operationStatus::COMPLETED) {
    queue.pop();
    launch_request();
  }
}
} // namespace ACCL<|MERGE_RESOLUTION|>--- conflicted
+++ resolved
@@ -32,35 +32,16 @@
 }
 
 namespace ACCL {
-<<<<<<< HEAD
-FPGADevice::FPGADevice(xrt::ip &cclo_ip, xrt::kernel &hostctrl_ip, xrt::device &device)
-    : cclo(cclo_ip), hostctrl(hostctrl_ip), device(device) {}
-=======
 void FPGARequest::start() {
   assert(this->get_status() ==  operationStatus::EXECUTING);
 
   int function, arg_id = 0;
->>>>>>> c1bb3782
 
   if (options.scenario == operation::config) {
     function = static_cast<int>(options.cfg_function);
   } else {
     function = static_cast<int>(options.reduce_function);
   }
-<<<<<<< HEAD
-  run = hostctrl(static_cast<uint32_t>(options.scenario),
-                 static_cast<uint32_t>(options.count),
-                 static_cast<uint32_t>(options.comm),
-                 static_cast<uint32_t>(options.root_src_dst),
-                 static_cast<uint32_t>(function),
-                 static_cast<uint32_t>(options.tag),
-                 static_cast<uint32_t>(options.arithcfg_addr),
-                 static_cast<uint32_t>(options.compression_flags),
-                 static_cast<uint32_t>(options.host_flags) << 8 | static_cast<uint32_t>(options.stream_flags),
-                 static_cast<uint64_t>(options.addr_0->address()),
-                 static_cast<uint64_t>(options.addr_1->address()),
-                 static_cast<uint64_t>(options.addr_2->address()));
-=======
   run.set_arg(arg_id++, static_cast<uint32_t>(options.scenario));
   run.set_arg(arg_id++, static_cast<uint32_t>(options.count));
   run.set_arg(arg_id++, static_cast<uint32_t>(options.comm));
@@ -70,14 +51,13 @@
   run.set_arg(arg_id++, static_cast<uint32_t>(options.arithcfg_addr));
   run.set_arg(arg_id++, static_cast<uint32_t>(options.compression_flags));
   run.set_arg(arg_id++, static_cast<uint32_t>(options.stream_flags));
-  run.set_arg(arg_id++, static_cast<uint64_t>(options.addr_0->physical_address()));
-  run.set_arg(arg_id++, static_cast<uint64_t>(options.addr_1->physical_address()));
-  run.set_arg(arg_id++, static_cast<uint64_t>(options.addr_2->physical_address()));
+  run.set_arg(arg_id++, static_cast<uint64_t>(options.addr_0->address()));
+  run.set_arg(arg_id++, static_cast<uint64_t>(options.addr_1->address()));
+  run.set_arg(arg_id++, static_cast<uint64_t>(options.addr_2->address()));
   
   auto f = std::async(std::launch::async, finish_fpga_request, this);
 
   run.start();  
->>>>>>> c1bb3782
 }
 
 ACCLRequest *FPGADevice::start(const Options &options) {
@@ -100,8 +80,8 @@
   return request;
 }
 
-FPGADevice::FPGADevice(xrt::ip &cclo_ip, xrt::kernel &hostctrl_ip)
-    : cclo(cclo_ip), hostctrl(hostctrl_ip) {}
+FPGADevice::FPGADevice(xrt::ip &cclo_ip, xrt::kernel &hostctrl_ip, xrt::device &device)
+    : cclo(cclo_ip), hostctrl(hostctrl_ip), device(device) {}
 
 void FPGADevice::wait(ACCLRequest *request) { 
   auto fpga_handle = request_map.find(*request);
@@ -140,22 +120,15 @@
 ACCLRequest *FPGADevice::call(const Options &options) {
   ACCLRequest *req = start(options);
   wait(req);
-
+  
   // internal use only
   return req;
 }
 
-<<<<<<< HEAD
-CCLO::deviceType FPGADevice::get_device_type()
-{
-  std::cout<<"get_device_type: xrt_device"<<std::endl;
+CCLO::deviceType FPGADevice::get_device_type() {
   return CCLO::xrt_device;
 }
 
-void FPGADevice::call(const Options &options) {
-  start(options);
-  wait();
-=======
 val_t FPGADevice::get_retcode(ACCLRequest *request) {
   auto fpga_handle = request_map.find(*request);
 
@@ -163,7 +136,6 @@
     return 0;
   
   return fpga_handle->second->get_retcode();
->>>>>>> c1bb3782
 }
 
 val_t FPGADevice::read(addr_t offset) { return cclo.read_register(offset); }
