--- conflicted
+++ resolved
@@ -42,12 +42,9 @@
     ${ACCL_SOURCE_PATH}/communicator.cpp
     ${ACCL_SOURCE_PATH}/simdevice.cpp
     ${ACCL_SOURCE_PATH}/simbuffer.cpp
-<<<<<<< HEAD
     ${ACCL_SOURCE_PATH}/fpgadevice.cpp
-=======
     ${ZMQ_INTF_DIR}/zmq_client.cpp
     ${ZMQ_INTF_DIR}/zmq_common.cpp
->>>>>>> 25b79011
 )
 
 set(ACCL_INCLUDE_PATH ${CMAKE_CURRENT_LIST_DIR}/include ${ZMQ_INTF_DIR})
