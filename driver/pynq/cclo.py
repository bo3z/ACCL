--- conflicted
+++ resolved
@@ -1,973 +1,971 @@
-# /*******************************************************************************
-#  Copyright (C) 2021 Xilinx, Inc
-#
-#  Licensed under the Apache License, Version 2.0 (the "License");
-#  you may not use this file except in compliance with the License.
-#  You may obtain a copy of the License at
-#
-#      http://www.apache.org/licenses/LICENSE-2.0
-#
-#  Unless required by applicable law or agreed to in writing, software
-#  distributed under the License is distributed on an "AS IS" BASIS,
-#  WITHOUT WARRANTIES OR CONDITIONS OF ANY KIND, either express or implied.
-#  See the License for the specific language governing permissions and
-#  limitations under the License.
-#
-# *******************************************************************************/
-
-import pynq
-from pynq import DefaultIP
-import os
-import sys
-import numpy as np
-import struct
-import warnings
-import numpy as np
-import ipaddress
-from enum import IntEnum, unique
-
-class CCLOp(IntEnum):
-    config                  = 0
-    send                    = 1
-    recv                    = 2
-    bcast                   = 3
-    scatter                 = 4
-    gather                  = 5
-    reduce                  = 6
-    allgather               = 7
-    allreduce               = 8
-    accumulate              = 9
-    copy                    = 10
-    reduce_ring             = 11
-    allreduce_fused_ring    = 12
-    gather_ring             = 13
-    allgather_ring          = 14
-    ext_stream_krnl         = 15
-    ext_reduce              = 16
-    bcast_rr                = 17
-    scatter_rr              = 18
-    allreduce_share_ring    = 19
-    reduce_scatter          = 20
-    nop                     = 255
-
-class CCLOCfgFunc(IntEnum):
-    enable_irq               = 0
-    disable_irq              = 1
-    reset_periph             = 2
-    enable_pkt               = 3
-    set_timeout              = 4
-    init_connection          = 5
-    open_port                = 6
-    open_con                 = 7
-    use_tcp_stack            = 8
-    use_udp_stack            = 9
-    start_profiling          = 10
-    end_profiling            = 11
-    set_dma_transaction_size = 12
-    set_max_dma_transactions = 13
-    
-class CCLOReduceFunc(IntEnum):
-    fp          = 0
-    dp          = 1
-    i32         = 2
-    i64         = 3
-
-def np_type_2_cclo_type(np_type):
-    if   (np_type == np.float32 ):
-        return CCLOReduceFunc.fp
-    elif (np_type == np.float64 ):
-        return CCLOReduceFunc.dp
-    elif (np_type == np.int32   ):
-        return CCLOReduceFunc.i32
-    elif (np_type == np.int64   ):
-        return CCLOReduceFunc.i64
-
-@unique
-class ErrorCode(IntEnum):
-    COLLECTIVE_OP_SUCCESS             = 0  
-    DMA_MISMATCH_ERROR                = 1     
-    DMA_INTERNAL_ERROR                = 2     
-    DMA_DECODE_ERROR                  = 3  
-    DMA_SLAVE_ERROR                   = 4 
-    DMA_NOT_OKAY_ERROR                = 5     
-    DMA_NOT_END_OF_PACKET_ERROR       = 6             
-    DMA_NOT_EXPECTED_BTT_ERROR        = 7
-    DMA_TIMEOUT_ERROR                 = 8             
-    CONFIG_SWITCH_ERROR               = 9
-    DEQUEUE_BUFFER_TIMEOUT_ERROR      = 10
-    RECEIVE_TIMEOUT_ERROR             = 12
-    DEQUEUE_BUFFER_SPARE_BUFFER_STATUS_ERROR = 11
-    DEQUEUE_BUFFER_SPARE_BUFFER_DMATAG_MISMATCH =             13
-    DEQUEUE_BUFFER_SPARE_BUFFER_INDEX_ERROR = 14
-    COLLECTIVE_NOT_IMPLEMENTED        = 15
-    RECEIVE_OFFCHIP_SPARE_BUFF_ID_NOT_VALID = 16
-    OPEN_PORT_NOT_SUCCEEDED           = 17
-    OPEN_COM_NOT_SUCCEEDED            = 18
-    DMA_SIZE_ERROR                    = 19
-    ARITH_ERROR                       = 20
-    PACK_TIMEOUT_STS_ERROR            = 21
-    PACK_SEQ_NUMBER_ERROR             = 22
-    def __contains__(cls, item): 
-        return item in [v.value for v in cls.__members__.values()] 
-
-class dummy_address_class:
-    def __init__(self):
-        self.device_address = 0x0000_0000_0000_0000
-dummy_address = dummy_address_class()
-
-TAG_ANY = 0xFFFF_FFFF
-EXCHANGE_MEM_OFFSET_ADDRESS= 0x1000
-EXCHANGE_MEM_ADDRESS_RANGE = 0x1000
-HOST_CTRL_ADDRESS_RANGE    = 0x800
-
-def compatible_size(nbytes,type):
-        if   (type == CCLOReduceFunc.fp or type == CCLOReduceFunc.i32 ):
-            return True if (nbytes % 4) == 0 else False
-        elif   (type == CCLOReduceFunc.dp or type == CCLOReduceFunc.i64 ):
-            return True if (nbytes % 8) == 0 else False
-
-
-
-class cclo(DefaultIP):
-    """
-    This class wrapps the common function of the collectives offload kernel
-    """
-
-    bindto = ["Xilinx:ACCL:ccl_offload:1.0"]
-
-    def __init__(self, description):
-        super().__init__(description=description)
-        self._fullpath = description['fullpath']
-        #define an empty list of RX spare buffers
-        self.rx_buffer_spares = []
-        self.rx_buffer_size = 0
-        self.rx_buffers_adr = 0 
-        #define another spare for general use (e.g. as accumulator for reduce/allreduce)
-        self.utility_spare = None
-        #define an empty list of communicators, to which users will add
-        self.communicators = []
-        self.communicators_addr = self.rx_buffers_adr
-        self.check_return_value_flag = True
-<<<<<<< HEAD
-        #define an empty list of compressors
-        self.compressors = []
-        self.compressors_addr = self.communicators_addr
-=======
-        self.ignore_safety_checks = False
->>>>>>> 56cdf66f
-        #TODO: use description to gather info about where to allocate spare buffers
-        self.segment_size = None
-        from pynq import MMIO
-        self.exchange_mem = MMIO(self.mmio.base_addr + EXCHANGE_MEM_OFFSET_ADDRESS, EXCHANGE_MEM_ADDRESS_RANGE)
-
-    def dump_exchange_memory(self):
-        print("exchange mem:")
-        num_word_per_line=4
-        for i in range(0,EXCHANGE_MEM_ADDRESS_RANGE, 4*num_word_per_line):
-            memory = []
-            for j in range(num_word_per_line):
-                memory.append(hex(self.exchange_mem.read(i+(j*4))))
-            print(hex(self.exchange_mem.base_addr + i), memory)
-
-    def dump_host_control_memory(self):
-        print("host control:")
-        num_word_per_line=4
-        for i in range(0,HOST_CTRL_ADDRESS_RANGE, 4*num_word_per_line):
-            memory = []
-            for j in range(num_word_per_line):
-                memory.append(hex(self.mmio.read(i+(j*4))))
-            print(hex(self.mmio.base_addr + i), memory)
-
-    def deinit(self):
-        print("Removing CCLO object at ",hex(self.mmio.base_addr))
-        self.call(scenario=CCLOp.config, function=CCLOCfgFunc.reset_periph)
-
-        for buf in self.rx_buffer_spares:
-            buf.freebuffer()
-        del self.rx_buffer_spares
-        self.rx_buffer_spares = []
-
-        if self.utility_spare is not None:
-            self.utility_spare.freebuffer()
-        del self.utility_spare
-        self.utility_spare = None
-
-    #define compressors. required info:
-    #TDEST IDs of each outbound stream (arith OPs 0/1, casting streams down/up)
-    #compression ratio expressed as nbytes_uncompressed/nbytes_compressed (integer)
-    def configure_compression(self, compressors):
-        assert len(self.communicators) > 0, "Communicators unconfigured, please call configure_communicator() first"
-        addr = self.compressors_addr
-        self.compressors = compressors
-        self.exchange_mem.write(addr,len(compressors))
-        addr += 4
-        for compressor in compressors:
-            #assemble a 32-bit word out of the four 8-bit TDEST IDs 
-            tdest_ids = 0
-            for i in range(4):
-                tdest_ids = tdest_ids*256 + compressor[i]
-            self.exchange_mem.write(addr, tdest_ids)
-            addr += 4
-            compression_ratio = compressor[4]
-            self.exchange_mem.write(addr, compression_ratio)
-            addr += 4
-
-    def setup_rx_buffers(self, nbufs, bufsize, devicemem):
-        addr = self.rx_buffers_adr
-        self.rx_buffer_size = bufsize
-        self.exchange_mem.write(addr,nbufs)
-        if not isinstance(devicemem, list):
-            devicemem = [devicemem]
-        for i in range(nbufs):
-            #try to take a different bank where to put rank 
-            devicemem_i = devicemem[ i % len(devicemem)]
-           
-            self.rx_buffer_spares.append(pynq.allocate((bufsize,), dtype=np.int8, target=devicemem_i))
-            #program this buffer into the accelerator
-            addr += 4
-            self.exchange_mem.write(addr, self.rx_buffer_spares[-1].physical_address & 0xffffffff)
-            addr += 4
-            self.exchange_mem.write(addr, (self.rx_buffer_spares[-1].physical_address>>32) & 0xffffffff)
-            addr += 4
-            self.exchange_mem.write(addr, bufsize)
-            # clear remaining fields
-            for _ in range(3,9):
-                addr += 4
-                self.exchange_mem.write(addr, 0)
-
-        self.communicators_addr = addr+4
-        max_higher = 1
-        self.utility_spare = pynq.allocate((bufsize*max_higher,), dtype=np.int8, target=devicemem[0])
-
-        #Start irq-driven RX buffer scheduler and (de)packetizer
-        #self.call(scenario=CCLOp.config, function=CCLOCfgFunc.reset_periph)
-        self.call(scenario=CCLOp.config, function=CCLOCfgFunc.enable_irq)
-        self.call(scenario=CCLOp.config, function=CCLOCfgFunc.enable_pkt)
-        print("time taken to enqueue buffers", self.exchange_mem.read(0x0FF4))
-        #set segmentation size equal to buffer size
-        self.set_dma_transaction_size(bufsize)
-        self.set_max_dma_transaction_flight(10)
-    
-    def dump_rx_buffers_spares(self, nbufs=None):
-        addr = self.rx_buffers_adr
-        if nbufs is None:
-            assert self.exchange_mem.read(addr) == len(self.rx_buffer_spares)
-            nbufs = len(self.rx_buffer_spares)
-        print(f"CCLO address:{hex(self.mmio.base_addr)}")
-        nbufs = min(len(self.rx_buffer_spares), nbufs)
-        for i in range(nbufs):
-            addr   += 4
-            addrl   =self.exchange_mem.read(addr)
-            addr   += 4
-            addrh   = self.exchange_mem.read(addr)
-            addr   += 4
-            maxsize = self.exchange_mem.read(addr)
-            #assert self.read(addr) == self.rx_buffer_size
-            addr   += 4
-            dmatag  = self.exchange_mem.read(addr)
-            addr   += 4
-            rstatus  = self.exchange_mem.read(addr)
-            addr   += 4
-            rxtag   = self.exchange_mem.read(addr)
-            addr   += 4
-            rxlen   = self.exchange_mem.read(addr)
-            addr   += 4
-            rxsrc   = self.exchange_mem.read(addr)
-            addr   += 4
-            seq     = self.exchange_mem.read(addr)
-            
-            if rstatus == 0 :
-                status =  "NOT USED"
-            elif rstatus == 1:
-                status = "ENQUEUED"
-            elif rstatus == 2:
-                status = "RESERVED"
-            else :
-                status = "UNKNOWN"
-
-            try:
-                self.rx_buffer_spares[i].sync_from_device()
-                content = str(self.rx_buffer_spares[i].view(np.uint8))
-            except Exception :
-                content= "xxread failedxx"
-            print(f"SPARE RX BUFFER{i}:\t ADDR: {hex(int(str(addrh)+str(addrl)))} \t STATUS: {status} \t OCCUPACY: {rxlen}/{maxsize} \t DMA TAG: {hex(dmatag)} \t  MPI TAG:{hex(rxtag)} \t SEQ: {seq} \t SRC:{rxsrc} \t content {content}")
-
-    def start(self, scenario=CCLOp.nop, len=1, comm=0, root_src_dst=0, function=0, tag=TAG_ANY, compression=0, src_type=0, dst_type=0, addr_0=dummy_address, addr_1=dummy_address, addr_2=dummy_address, waitfor=[] ):
-        #placeholder for kernel filled with default values
-        #comm = self.communicators[comm_id]["addr"]
-        return DefaultIP.start(self, scenario, len, comm, root_src_dst, function, tag, compression, src_type, dst_type, addr_0, addr_1, addr_2, waitfor=waitfor)        
-
-    def call(self, scenario=CCLOp.nop, len=1, comm=0, root_src_dst=0, function=0, tag=TAG_ANY, compression=0, src_type=0, dst_type=0, addr_0=dummy_address, addr_1=dummy_address, addr_2=dummy_address ):
-        #placeholder for kernel filled with default values
-        #comm = self.communicators[comm_id]["addr"]
-        #call_type
-        #byte_count or len
-        #comm
-        #root_src_dest
-        #function
-        #tag
-        #3xbuf_x_type
-        #x3buf_x_ptr
-        return DefaultIP.call(self, scenario, len, comm, root_src_dst, function, tag, compression, src_type, dst_type, addr_0, addr_1, addr_2)        
-
-    def get_retcode(self):
-        return self.exchange_mem.read(0xFFC) 
-
-    def self_check_return_value(call):
-        def wrapper(self, *args, **kwargs):
-            handle = call(self, *args, **kwargs)
-            if self.check_return_value_flag and handle is None: # if handle is none it means that the execution was synchronous
-                self.check_return_value(call.__name__)
-            else: #not possible to check return code if invoked async
-                pass
-            return handle
-        return wrapper
-    
-    def check_return_value(self, label=""):
-        retcode = self.get_retcode()
-        if retcode != 0:
-            error_msg = ErrorCode(retcode).name if retcode not in ErrorCode else f"UNKNOWN ERROR ({retcode})"
-            raise Exception(f"CCLO @{hex(self.mmio.base_addr)}: during {label} {error_msg} you should consider resetting mpi_offload")
-                
-
-    def get_hwid(self):
-        #TODO: add check
-        return self.exchange_mem.read(0xFF8) 
-
-    def set_timeout(self, value, run_async=False, waitfor=[]):
-        handle = self.start(scenario=CCLOp.config, len=value, function=CCLOCfgFunc.set_timeout, waitfor=waitfor)
-        if run_async:
-            return handle
-        else:
-            handle.wait()
-
-    def start_profiling(self, run_async=False, waitfor=[]):
-        handle = self.start(scenario=CCLOp.config, function=CCLOCfgFunc.start_profiling, waitfor=waitfor)
-        if run_async:
-            return handle
-        else:
-            handle.wait()
-
-    def end_profiling(self, run_async=False, waitfor=[]):
-        handle = self.start(scenario=CCLOp.config, function=CCLOCfgFunc.end_profiling, waitfor=waitfor)
-        if run_async:
-            return handle
-        else:
-            handle.wait()     
-
-    def init_connection (self, comm_id=0):
-        self.call(scenario=CCLOp.config, comm=self.communicators[comm_id]["addr"], function=CCLOCfgFunc.init_connection)
-    
-    @self_check_return_value
-    def open_port(self, comm_id=0):
-        self.call(scenario=CCLOp.config, comm=self.communicators[comm_id]["addr"], function=CCLOCfgFunc.open_port)
-    
-    @self_check_return_value
-    def open_con(self, comm_id=0):
-        self.call(scenario=CCLOp.config, comm=self.communicators[comm_id]["addr"], function=CCLOCfgFunc.open_con)
-    
-    @self_check_return_value
-    def use_udp(self, comm_id=0):
-        self.call(scenario=CCLOp.config, function=CCLOCfgFunc.use_udp_stack)
-    
-    @self_check_return_value
-    def use_tcp(self, comm_id=0):
-        self.call(scenario=CCLOp.config, function=CCLOCfgFunc.use_tcp_stack)   
-    
-    @self_check_return_value
-    def set_dma_transaction_size(self, value=0):
-        if value % 8 != 0:
-            warnings.warn("ACCL: dma transaction must be divisible by 8 to use reduce collectives")
-        elif value > self.rx_buffer_size:
-            warnings.warn("ACCL: transaction size should be less or equal to configured buffer size!")
-            return
-        self.call(scenario=CCLOp.config, function=CCLOCfgFunc.set_dma_transaction_size, len=value)   
-        self.segment_size = value
-        print("time taken to start and stop timer", self.exchange_mem.read(0x0FF4))
-
-    @self_check_return_value
-    def set_max_dma_transaction_flight(self, value=0):
-     
-        if value > 20:
-            warnings.warn("ACCL: transaction size should be less or equal to configured buffer size!")
-            return
-        self.call(scenario=CCLOp.config, function=CCLOCfgFunc.set_max_dma_transactions, len=value)   
-
-    def configure_communicator(self, ranks, local_rank, vnx=False):
-        assert len(self.rx_buffer_spares) > 0, "RX buffers unconfigured, please call setup_rx_buffers() first"
-        if len(self.communicators) == 0:
-            addr = self.communicators_addr
-        else:
-            addr = self.communicators[-1]["addr"]
-        comm_address = EXCHANGE_MEM_OFFSET_ADDRESS + addr
-        communicator = {"local_rank": local_rank, "addr": comm_address, "ranks": ranks, "inbound_seq_number_addr":[0 for _ in ranks], "outbound_seq_number_addr":[0 for _ in ranks], "session_addr":[0 for _ in ranks]}
-        self.exchange_mem.write(addr,len(ranks))
-        addr += 4
-        self.exchange_mem.write(addr,local_rank)
-        for i in range(len(ranks)):
-            addr += 4
-            #ip string to int conversion from here:
-            #https://stackoverflow.com/questions/5619685/conversion-from-ip-string-to-integer-and-backward-in-python
-            self.exchange_mem.write(addr, int(ipaddress.IPv4Address(ranks[i]["ip"])))
-            addr += 4
-            #when using the UDP stack, write the rank number into the port register
-            #the actual port is programmed into the stack itself
-            if vnx:
-                self.exchange_mem.write(addr,i)
-            else:
-                self.exchange_mem.write(addr,ranks[i]["port"])
-            #leave 2 32 bit space for inbound/outbound_seq_number
-            addr += 4
-            self.exchange_mem.write(addr,0)
-            communicator["inbound_seq_number_addr"][i]  = addr
-            addr +=4
-            self.exchange_mem.write(addr,0)
-            communicator["outbound_seq_number_addr"][i] = addr
-            #a 32 bit number is reserved for session id
-            # sessions are initialized to 0xFFFFFFFF
-            addr += 4
-            self.exchange_mem.write(addr, 0xFFFFFFFF)
-            communicator["session_addr"][i] = addr
-        self.communicators.append(communicator)
-        self.compressors_addr = addr + 4
-        
-    def dump_communicator(self):
-        if len(self.communicators) == 0:
-            addr    = self.communicators_addr
-        else:
-            addr    = self.communicators[-1]["addr"] - EXCHANGE_MEM_OFFSET_ADDRESS
-        nr_ranks    = self.exchange_mem.read(addr)
-        addr +=4
-        local_rank  = self.exchange_mem.read(addr)
-        print(f"Communicator. local_rank: {local_rank} \t number of ranks: {nr_ranks}.")
-        for i in range(nr_ranks):
-            addr +=4
-            #ip string to int conversion from here:
-            #https://stackoverflow.com/questions/5619685/conversion-from-ip-string-to-integer-and-backward-in-python
-            ip_addr_rank = str(ipaddress.IPv4Address(self.exchange_mem.read(addr)))
-            addr += 4
-            #when using the UDP stack, write the rank number into the port register
-            #the actual port is programmed into the stack itself
-            port                = self.exchange_mem.read(addr)
-            #leave 2 32 bit space for inbound/outbound_seq_number
-            addr += 4
-            inbound_seq_number  = self.exchange_mem.read(addr)
-            addr +=4
-            outbound_seq_number = self.exchange_mem.read(addr)
-            #a 32 bit integer is dedicated to session id 
-            addr += 4
-            session = self.exchange_mem.read(addr)
-            print(f"> rank {i} (ip {ip_addr_rank}:{port} ; session {session}) : <- inbound_seq_number {inbound_seq_number}, -> outbound_seq_number {outbound_seq_number}")
-   
-
-    @self_check_return_value
-    def nop(self, run_async=False, waitfor=[]):
-        #calls the accelerator with no work. Useful for measuring call latency
-        handle = self.start(scenario=CCLOp.nop, waitfor=waitfor)
-        if run_async:
-            return handle 
-        else:
-            handle.wait()
-
-    @self_check_return_value
-    def send(self, comm_id, srcbuf, dst, tag=TAG_ANY, from_fpga=False, run_async=False, waitfor=[]):
-        if srcbuf.nbytes == 0:
-            warnings.warn("zero size buffer")
-            return
-        if not from_fpga:
-            srcbuf.sync_to_device()
-        handle = self.start(scenario=CCLOp.send, len=srcbuf.nbytes, comm=self.communicators[comm_id]["addr"], root_src_dst=dst, tag=tag, addr_0=srcbuf, waitfor=waitfor)
-        if run_async:
-            return handle 
-        else:
-            handle.wait()
-    
-    @self_check_return_value
-    def recv(self, comm_id, dstbuf, src, tag=TAG_ANY, to_fpga=False, run_async=False, waitfor=[]):
-        if not to_fpga and run_async:
-            warnings.warn("ACCL: async run returns data on FPGA, user must sync_from_device() after waiting")
-        if dstbuf.nbytes == 0:
-            warnings.warn("zero size buffer")
-            return
-        handle = self.start(scenario=CCLOp.recv, len=dstbuf.nbytes, comm=self.communicators[comm_id]["addr"], root_src_dst=src, tag=tag, addr_0=dstbuf, waitfor=waitfor)
-        if run_async:
-            return handle
-        else:
-            handle.wait()
-        if not to_fpga:
-            dstbuf.sync_from_device()
-
-    @self_check_return_value
-    def copy(self, srcbuf, dstbuf,  from_fpga=False,  to_fpga=False, run_async=False, waitfor=[]):
-        if not to_fpga and run_async:
-            warnings.warn("ACCL: async run returns data on FPGA, user must sync_from_device() after waiting")
-        if srcbuf.nbytes == 0:
-            warnings.warn("zero size buffer")
-            return
-        # performs dstbuf = srcbuf
-        if not from_fpga:
-            srcbuf.sync_to_device()
-        handle = self.start(scenario=CCLOp.copy, len=srcbuf.nbytes,addr_0=srcbuf, addr_1=dstbuf, waitfor=waitfor)
-        if run_async:
-            return handle
-        
-        handle.wait()
-        if not to_fpga:
-            dstbuf.sync_from_device()
-
-    @self_check_return_value
-    def accumulate(self, func, val, acc, val_from_fpga=False, acc_from_fpga=False, to_fpga=False, run_async=False, waitfor=[]):
-        if not to_fpga and run_async:
-            warnings.warn("ACCL: async run returns data on FPGA, user must sync_from_device() after waiting")
-        if val.nbytes == 0:
-            warnings.warn("zero size buffer")
-            return
-        if not compatible_size(val.nbytes,func):
-            warnings.warn("Non compatible with size")
-            return
-        # performs acc = val + acc
-        if not val_from_fpga:
-            val.sync_to_device()
-        if not acc_from_fpga:
-            acc.sync_to_device()
-        handle = self.start(scenario=CCLOp.accumulate, len=val.nbytes, function=func, addr_0=val, addr_1=acc, waitfor=waitfor)
-        if run_async:
-            return handle
-        
-        handle.wait()
-        if not to_fpga:
-            acc.sync_from_device()
-  
-    @self_check_return_value
-    def external_reduce(self, op1, op2, res, op1_from_fpga=False, op2_from_fpga=False, to_fpga=False, run_async=False, waitfor=[]):
-        if not to_fpga and run_async:
-            warnings.warn("ACCL: async run returns data on FPGA, user must sync_from_device() after waiting")
-        if op1.nbytes == 0 or op2.nbytes == 0:
-            warnings.warn("zero size buffer")
-            return
-
-
-        if not op1_from_fpga:
-            op1.sync_to_device()
-        if not op2_from_fpga:
-            op2.sync_to_device()
-        #check dimensions
-        assert(op1.nbytes == op2.nbytes)
- 
-        handle = self.start(scenario=CCLOp.ext_reduce, len=op1.nbytes, addr_0=op1, addr_1=op2, addr_2=res, waitfor=waitfor)
-        if run_async:
-            return handle
-        
-        handle.wait()
-        if not to_fpga:
-            res.sync_from_device()
-    
-    @self_check_return_value
-    def external_stream_kernel(self, src_buf, dst_buf, from_fpga=False, to_fpga=False, run_async=False, waitfor=[]):
-        if not to_fpga and run_async:
-            warnings.warn("ACCL: async run returns data on FPGA, user must sync_from_device() after waiting")
-        if src_buf.nbytes <= 4:
-            warnings.warn("size of buffer not compatible")
-            return
-
-        if not from_fpga:
-            src_buf.sync_to_device()
-
-        handle = self.start(scenario=CCLOp.ext_stream_krnl, len=src_buf.nbytes, addr_0=src_buf, addr_1=dst_buf, waitfor=waitfor)
-        if run_async:
-            return handle
-        
-        handle.wait()
-        if not to_fpga:
-            dst_buf.sync_from_device()
-
-    @self_check_return_value
-    def bcast(self, comm_id, buf, root, sw=False, from_fpga=False, to_fpga=False, run_async=False, waitfor=[], rr=True):
-        comm = self.communicators[comm_id]
-        is_root = comm["local_rank"] == root
-        if not to_fpga and not(is_root) and run_async:
-            warnings.warn("ACCL: async run returns data on FPGA, user must sync_from_device() after waiting")
-        if buf.nbytes == 0:
-            warnings.warn("zero size buffer")
-            return
-        # sync the transmit source in one go
-        if not from_fpga and is_root:
-                buf.sync_to_device()
-        if sw: #sw implementation of broadcast from send/recv
-            if is_root:
-                #send repeatedly if we're the source
-                prevcall    = waitfor
-                other_ranks = filter(lambda x: x != root,  range(len(comm["ranks"])))
-                for dst_rank in other_ranks:
-                    prevcall = [self.send(comm_id, buf, dst_rank, from_fpga=True, run_async=True, waitfor=prevcall)]
-            else:
-                #receive once if we're a destination
-                prevcall = [    self.recv(comm_id, buf, root    , to_fpga=True, run_async=True, waitfor=waitfor)]
-        else:#hw implementation
-            cclop = CCLOp.bcast_rr if rr else CCLOp.bcast
-            prevcall = [self.start(scenario=cclop, len=buf.nbytes, comm=self.communicators[comm_id]["addr"], root_src_dst=root, addr_0=buf, waitfor=waitfor)]
-        
-        if run_async:
-            return prevcall[0]
-        
-        prevcall[0].wait()
-        if not to_fpga and not is_root:
-            buf.sync_from_device()
-
-    @self_check_return_value
-    def scatter(self, comm_id, sbuf, rbuf, count, root, sw=True, from_fpga=False, to_fpga=False, run_async=False, waitfor=[], rr=True):
-        if not to_fpga and run_async:
-            warnings.warn("ACCL: async run returns data on FPGA, user must sync_from_device() after waiting")
-        if count == 0:
-            warnings.warn("zero size buffer")
-            return
-        comm        = self.communicators[comm_id]
-        local_rank  = comm["local_rank"]
-        p           = len(comm["ranks"])
-
-
-        if not from_fpga and local_rank == root:
-                sbuf[:count*p].sync_to_device()
-
-        if sw: #sw implementation: scatter from send/recv
-            if local_rank == root:
-                #send repeatedly (or copy) if we're the source
-                prevcall = waitfor
-                for i in range(p):
-                    if i != root:
-                        prevcall = [self.send(  comm_id, sbuf[count*i:count*(i+1)]  , dst=i     , from_fpga=True, run_async=True, waitfor=prevcall)]
-                    else:
-                        prevcall = [self.copy(sbuf[count*i:count*(i+1)], rbuf[0:count],             from_fpga=True,  to_fpga=True, run_async=True, waitfor=prevcall)]
-            else: #if we're not a root (i.e. we are a destination) receive once 
-                prevcall = [self.recv(          comm_id, rbuf[0:count]              , src=root  , to_fpga=True, run_async=True, waitfor=waitfor)]
-            
-        else:
-            cclop = CCLOp.scatter_rr if rr else CCLOp.scatter
-            prevcall = [self.start(scenario=cclop, len=rbuf[0:count].nbytes, comm=comm["addr"], root_src_dst=root, addr_0=sbuf, addr_1=rbuf[0:count], waitfor=waitfor)]
-
-        if run_async:
-            return prevcall[0]
-
-        prevcall[0].wait()
-        if not to_fpga:
-            rbuf[0:count].sync_from_device()
-
-    @self_check_return_value
-    def gather(self, comm_id, sbuf, rbuf, count, root, sw=True, shift=True, from_fpga=False, to_fpga=False, run_async=False, waitfor=[]):
-        #print(hex(self.mmio.base_addr), count, root, sw, shift)
-        if not to_fpga and run_async:
-            warnings.warn("ACCL: async run returns data on FPGA, user must sync_from_device() after waiting")
-        if count == 0:
-            warnings.warn("zero size buffer")
-            return
-        comm        = self.communicators[comm_id]
-        local_rank  = comm["local_rank"]
-        p           = len(comm["ranks"])
-
-        if not self.ignore_safety_checks and (count + self.segment_size-1)//self.segment_size * p > len(self.rx_buffer_spares):
-                warnings.warn("gather can't be executed safely with this number of spare buffers")
-                return
-        
-        if not from_fpga:
-            sbuf[0:count].sync_to_device()
-
-        if sw:#implement shift gather from send/recv
-            #pass from one rank into the next until root
-            #use rbuf[0:count] as intermediate storage
-            #root will assemble its rbuf from receives (does not send)
-            if shift:
-               
-                next_in_ring =  (local_rank+1)%p
-                prev_in_ring =  (local_rank+p-1)%p
-                if local_rank != root:
-                    nshifts = (p+local_rank-root)%p-1
-                    #send our own data
-                    prevcall     = [self.send(comm_id, sbuf[0:count], dst=next_in_ring   , from_fpga=True , run_async=True, waitfor=waitfor)]
-                    for i in range(nshifts):
-                        #recv and forward data at next rank it will do the same till the end of the rank
-                        prevcall = [self.recv(comm_id, rbuf[0:count], src=prev_in_ring   , to_fpga=True   , run_async=True, waitfor=prevcall)]
-                        prevcall = [self.send(comm_id, rbuf[0:count], dst=next_in_ring   , from_fpga=True , run_async=True, waitfor=prevcall)]
-                else:
-                    prevcall = [self.copy(sbuf[0:count], rbuf[count*local_rank:count*(local_rank+1)], from_fpga=True, to_fpga=True, run_async=True, waitfor=waitfor)]
-                    for i in range(p-1):
-                        target = (local_rank+p-i-1)%p
-                        prevcall = [self.recv(comm_id,   rbuf[count*target:count*(target+1)], src=prev_in_ring, to_fpga=True, run_async=True, waitfor=prevcall)]
-            else: #implement non-shift normal gather from send/recv
-                warnings.warn("Non-shift gather not handled at packetizer level at the moment.")
-                warnings.warn("Non-shift SW gather not implemented")
-                return
-        else: #hw implementation
-            
-            if shift:
-                cclop = CCLOp.gather_ring
-            else:
-                warnings.warn("Non-shift gather not handled at packetizer level at the moment.")
-                return
-                cclop = CCLOp.gather
-                
-            prevcall = [self.start(scenario=cclop, len=rbuf[0:count].nbytes, comm=comm["addr"], root_src_dst=root, addr_0=sbuf, addr_1=rbuf, waitfor=waitfor)]
-            
-        if run_async:
-            return prevcall[0]
-        
-        prevcall[0].wait()
-        if not to_fpga and local_rank == root:
-            rbuf[:count*p].sync_from_device()
-
-    @self_check_return_value
-    def allgather(self, comm_id, sbuf, rbuf, count, fused=False, sw=True, ring=True, from_fpga=False, to_fpga=False, run_async=False, waitfor=[]):
-        if not to_fpga and run_async:
-            warnings.warn("ACCL: async run returns data on FPGA, user must sync_from_device() after waiting")
-        if count == 0:
-            return
-        comm    = self.communicators[comm_id]
-        p       = len(comm["ranks"])
-
-        if not self.ignore_safety_checks and (count + self.segment_size-1)//self.segment_size * p > len(self.rx_buffer_spares):
-            warnings.warn("All gather can't be executed safely with this number of spare buffers")
-            return
-        
-        if not from_fpga:
-            sbuf[0:count].sync_to_device()
-
-        if sw:
-            local_rank = comm["local_rank"]
-            if ring and fused:
-                next_in_ring = (local_rank+1)%p
-                prev_in_ring = (local_rank+p-1)%p
-                
-                buf = sbuf[0:count]
-                prevcall = waitfor
-                for i in range(p-1):
-                    prevcall = [self.send(comm_id, buf, dst=next_in_ring, from_fpga=True, run_async=True, waitfor=prevcall)]
-                    target = (local_rank+p-i-1)%p
-                    buf = rbuf[count*target:count*(target+1)]
-                    prevcall = [self.recv(comm_id, buf, src=prev_in_ring, to_fpga=True, run_async=True, waitfor=prevcall)]
-                #finally just copy over the local data from input into output
-                prevcall = [self.copy(sbuf[0:count], rbuf[count*local_rank:count*(local_rank+1)], from_fpga=True,  to_fpga=True, run_async=True, waitfor=prevcall)]
-                
-            elif not fused:
-                if not ring:
-                    warnings.warn("Non-ring gather not handled at packetizer level at the moment.")
-                    return
-                #implement allgather from gather+broadcast (root=0, intermediate results stay on FPGA)
-                prevcall = [self.gather(comm_id, sbuf, rbuf, count, 0, sw=False, shift=ring, from_fpga=from_fpga, to_fpga=True, run_async=True, waitfor=waitfor)]
-                prevcall = [self.bcast(comm_id, rbuf, 0, sw=False, from_fpga=True, to_fpga=True, run_async=True, waitfor=prevcall)]
-
-            else :
-                warnings.warn("sw", "ring" if ring else "non ring", "fused" if fused else "non fused" ,"allgather not implemented")
-                return
-
-        else: #hw implementation
-            
-            if fused and ring:
-                cclop = CCLOp.allgather_ring
-            elif not fused and not ring:
-                warnings.warn("Non-ring gather not handled at packetizer level at the moment.")
-                return
-            elif not fused and ring:
-                cclop = CCLOp.allgather
-            else:
-                warnings.warn("hw", "ring" if ring else "non ring", "fused" if fused else "non fused" ,"allgather not implemented")
-                return
-
-            prevcall = [self.start(scenario=cclop, len=rbuf[0:count].nbytes, comm=comm["addr"], addr_0=sbuf, addr_1=rbuf, waitfor=waitfor)]
-            
-            
-        if run_async:
-            return prevcall[0]
-
-        prevcall[0].wait()
-        if not to_fpga:
-            rbuf[:count*p].sync_from_device()
-
-    #TODO: figure out if we need to mess with the datatypes
-    # https://stackoverflow.com/questions/49135350/how-to-create-a-uint16-numpy-array-from-a-uint8-raw-image-data-array
-    @self_check_return_value
-    def reduce(self, comm_id, sbuf, rbuf, count, root, func, sw=False, shift=True, from_fpga=False, to_fpga=False, run_async=False, waitfor=[]):
-        if not to_fpga and run_async:
-            warnings.warn("ACCL: async run returns data on FPGA, user must sync_from_device() after waiting")
-        if count == 0:
-            warnings.warn("zero size buffer")
-            return
-        if not compatible_size(count,func):
-            warnings.warn("Non compatible with size")
-            return
-        if func > 3:
-            warnings.warn("Non-add reduce not implemented")
-            return
-        comm        = self.communicators[comm_id]
-        p           = len(comm["ranks"])
-        local_rank  = comm["local_rank"]
-
-        if not from_fpga:
-            sbuf[0:count].sync_to_device()
-
-        if sw:
-            
-            #implement shift gather from send/recv
-            #pass from one rank into the next until root
-            #use self.utility_spare as intermediate storage when needed
-            #root will receive and accumulate in its rbuf from receives (does not send)
-            if shift:
-                if(self.utility_spare.size < sbuf.size):
-                    warnings.warn("utility buffer can't accommodate intermediate data")
-                    return
-                if (count + self.segment_size-1)//self.segment_size * p > len(self.rx_buffer_spares):
-                    warnings.warn("ring reduce can't be executed safely with this number of spare buffers")
-                    return
-                prev_in_ring = (local_rank+p-1)%p
-                next_in_ring = (local_rank+1)%p
-                if local_rank != root:
-                    nshifts = (p+local_rank-root)%p-1
-                    #send our own data
-                    prevcall     = [self.send(comm_id, sbuf[0:count], dst=next_in_ring , from_fpga=from_fpga            , run_async=True, waitfor=waitfor)]
-                    #then relay data coming from prev element in the ring
-                    for i in range(nshifts):
-                        prevcall = [self.recv(comm_id, rbuf[0:count], src=prev_in_ring                 , to_fpga=True   , run_async=True, waitfor=prevcall)]
-                        prevcall = [self.send(comm_id, rbuf[0:count], dst=next_in_ring , from_fpga=True                 , run_async=True, waitfor=prevcall)]
-
-                else:#in case of the root
-                    
-                    spare_buf= self.utility_spare
-                    accum_buf= rbuf[0:count] 
-
-                    prevcall = [self.copy(sbuf[0:count], accum_buf[0:count], from_fpga=from_fpga,  to_fpga=True, run_async=True, waitfor=waitfor)]
-                    for i in range(p-1):
-                        prevcall =  [self.recv( comm_id, spare_buf[0:count], src=prev_in_ring,                                       to_fpga=True, run_async=True, waitfor=prevcall)]
-                        prevcall =  [self.accumulate(func, val=spare_buf, acc=accum_buf , val_from_fpga=True   , acc_from_fpga=True, to_fpga=True, run_async=True, waitfor=prevcall)]
-            
-            else: #implement non-shift reduce from send/recv
-                warnings.warn("non-shift SW reduce not implemented")
-                return
-        
-        else:#hw implementation
-            # performs acc = val + acc
-            cclop = None
-            if shift:
-                cclop = CCLOp.reduce_ring
-            else:
-                warnings.warn("Non-ring reduce are not handled at packetizer level at the moment.")
-                return
-                cclop = CCLOp.reduce
-            
-            prevcall = [self.start(scenario=cclop , len=count, comm=self.communicators[comm_id]["addr"], root_src_dst=root, function=func, addr_0=sbuf, addr_1=rbuf, waitfor=waitfor)]
-
-        if run_async:
-            return prevcall[0]
-        
-        prevcall[0].wait()
-        if not to_fpga and local_rank == root:
-            rbuf[0:count].sync_from_device()
- 
-    @self_check_return_value
-    def allreduce(self, comm_id, sbuf, rbuf, count, func, fused=False, sw=True,ring=True,share=True, from_fpga=False, to_fpga=False, run_async=False, waitfor=[]):
-        if not to_fpga and run_async:
-            warnings.warn("ACCL: async run returns data on FPGA, user must sync_from_device() after waiting")
-        if count == 0:
-            return
-        if not compatible_size(count,func):
-            warnings.warn("Non compatible with size")
-            return
-        if func > 3:
-            warnings.warn("Non-add reduce not implemented")
-            return
-        if not from_fpga:
-            sbuf[0:count].sync_to_device()
-
-        if sw: #sw collectives implement all reduce on top of send/recv functionality exposed by mpi_offload
-                    
-            if       fused and ring:
-                comm        = self.communicators[comm_id]
-                p           = len(comm["ranks"])
-                local_rank  = comm["local_rank"]
-                
-                if p*(count + self.segment_size-1)//self.segment_size > len(self.rx_buffer_spares):
-                    warnings.warn("ring reduce can't be executed safely with this number of spare buffers")
-                    return
-                if(self.utility_spare.size < count):
-                    warnings.warn("utility buffer can't accommodate intermediate data")
-                    return
-
-                next_in_ring = (local_rank + 1     )%p
-                prev_in_ring = (local_rank - 1 + p )%p
-                
-                buf         = sbuf[0:count]
-                accum_buf   = rbuf[0:count]
-                spare_buf   = self.utility_spare[0:count] #TODO: this may be a limitation when you don't know how many segments the buffer will be made out of
-                #initalize dest_buff with your data
-                prevcall    = [self.copy(sbuf, accum_buf, from_fpga=True,  to_fpga=True, run_async=True, waitfor=waitfor)]
-                #send your data to the next in the queue
-                prevcall    = [self.send(comm_id, sbuf, dst=next_in_ring, from_fpga=True, run_async=True, waitfor=prevcall)]
-                #receive p-2 data, accumulate and relay to the next in the ring
-                for _ in range(p-2):
-                    prevcall = [self.recv(comm_id,        spare_buf, src=prev_in_ring,    to_fpga=True, run_async=True, waitfor=prevcall)]
-                    prevcall = [self.accumulate(func, val=spare_buf, acc=accum_buf, val_from_fpga=True, acc_from_fpga=True, to_fpga=True, run_async=True, waitfor=prevcall)]
-                    prevcall = [self.send(comm_id,        spare_buf, dst=next_in_ring,  from_fpga=True, run_async=True, waitfor=prevcall)]
-                #receive last and accumulate
-                prevcall = [self.recv    (comm_id,    spare_buf, src=prev_in_ring, to_fpga  =True, run_async=True, waitfor=prevcall)]
-                prevcall = [self.accumulate( func,val=spare_buf, acc=accum_buf, val_from_fpga=True, acc_from_fpga=True, to_fpga=True, run_async=True, waitfor=prevcall)]
-                   
-            elif     fused and not ring:
-                warnings.warn("Non-ring collectives are not handled at packetizer level at the moment.")
-                warnings.warn("sw non ring based fused allreduce not implemented")
-                return
-            elif not fused:
-                #implement allgather from gather+broadcast (root=0)
-                prevcall = [self.reduce(comm_id, sbuf, rbuf, count, root=0, func=func, sw=sw, shift=ring, from_fpga=from_fpga , to_fpga=True, run_async=True, waitfor=waitfor )]
-                prevcall = [self.bcast( comm_id, rbuf,              root=0,            sw=sw,             from_fpga=True      , to_fpga=True, run_async=True, waitfor=prevcall)]
-            
-            
-        else: #hw implementations
-            # performs acc = val + acc on each cclo
-
-            cclop = None
-            if   fused and ring and not share:
-                cclop = CCLOp.allreduce_fused_ring
-            elif fused and ring and share :
-                cclop = CCLOp.allreduce_share_ring
-            elif fused and not ring:
-                warnings.warn("Non-ring collectives are not handled at packetizer level at the moment.")
-                warnings.warn("sw non ring based fused allreduce not implemented")
-                return
-            else:
-                cclop = CCLOp.allreduce
-
-            prevcall = [self.start(scenario=cclop, len=count, comm=self.communicators[comm_id]["addr"], function=func, addr_0=sbuf, addr_1=rbuf, waitfor=waitfor)]
-
-        if run_async:
-            return prevcall[0]
-
-        prevcall[0].wait()
-        if not to_fpga:
-            rbuf[0:count].sync_from_device()
-    
-    @self_check_return_value
-    def reduce_scatter(self, comm_id, sbuf, rbuf, count, func, from_fpga=False, to_fpga=False, run_async=False, waitfor=[]):
-        if not to_fpga and run_async:
-            warnings.warn("ACCL: async run returns data on FPGA, user must sync_from_device() after waiting")
-        if count == 0:
-            warnings.warn("zero size buffer")
-            return
-        if not compatible_size(count,func):
-            warnings.warn("Non compatible with size")
-            return
-        if func > 3:
-            warnings.warn("Non-add reduce_scatter not implemented")
-            return
-        comm        = self.communicators[comm_id]
-        p           = len(comm["ranks"])
-        local_rank  = comm["local_rank"]
-
-        if not from_fpga:
-            sbuf[0:count*p].sync_to_device()
-
-        cclop    = CCLOp.reduce_scatter
-        prevcall = [self.start(scenario=cclop , len=count, comm=self.communicators[comm_id]["addr"], function=func, addr_0=sbuf, addr_1=rbuf, waitfor=waitfor)]
-
-        if run_async:
-            return prevcall[0]
-        
-        prevcall[0].wait()
-        if not to_fpga and local_rank == root:
-            rbuf[0:count*p].sync_from_device()
+# /*******************************************************************************
+#  Copyright (C) 2021 Xilinx, Inc
+#
+#  Licensed under the Apache License, Version 2.0 (the "License");
+#  you may not use this file except in compliance with the License.
+#  You may obtain a copy of the License at
+#
+#      http://www.apache.org/licenses/LICENSE-2.0
+#
+#  Unless required by applicable law or agreed to in writing, software
+#  distributed under the License is distributed on an "AS IS" BASIS,
+#  WITHOUT WARRANTIES OR CONDITIONS OF ANY KIND, either express or implied.
+#  See the License for the specific language governing permissions and
+#  limitations under the License.
+#
+# *******************************************************************************/
+
+import pynq
+from pynq import DefaultIP
+import os
+import sys
+import numpy as np
+import struct
+import warnings
+import numpy as np
+import ipaddress
+from enum import IntEnum, unique
+
+class CCLOp(IntEnum):
+    config                  = 0
+    send                    = 1
+    recv                    = 2
+    bcast                   = 3
+    scatter                 = 4
+    gather                  = 5
+    reduce                  = 6
+    allgather               = 7
+    allreduce               = 8
+    accumulate              = 9
+    copy                    = 10
+    reduce_ring             = 11
+    allreduce_fused_ring    = 12
+    gather_ring             = 13
+    allgather_ring          = 14
+    ext_stream_krnl         = 15
+    ext_reduce              = 16
+    bcast_rr                = 17
+    scatter_rr              = 18
+    allreduce_share_ring    = 19
+    reduce_scatter          = 20
+    nop                     = 255
+
+class CCLOCfgFunc(IntEnum):
+    enable_irq               = 0
+    disable_irq              = 1
+    reset_periph             = 2
+    enable_pkt               = 3
+    set_timeout              = 4
+    init_connection          = 5
+    open_port                = 6
+    open_con                 = 7
+    use_tcp_stack            = 8
+    use_udp_stack            = 9
+    start_profiling          = 10
+    end_profiling            = 11
+    set_dma_transaction_size = 12
+    set_max_dma_transactions = 13
+    
+class CCLOReduceFunc(IntEnum):
+    fp          = 0
+    dp          = 1
+    i32         = 2
+    i64         = 3
+
+def np_type_2_cclo_type(np_type):
+    if   (np_type == np.float32 ):
+        return CCLOReduceFunc.fp
+    elif (np_type == np.float64 ):
+        return CCLOReduceFunc.dp
+    elif (np_type == np.int32   ):
+        return CCLOReduceFunc.i32
+    elif (np_type == np.int64   ):
+        return CCLOReduceFunc.i64
+
+@unique
+class ErrorCode(IntEnum):
+    COLLECTIVE_OP_SUCCESS             = 0  
+    DMA_MISMATCH_ERROR                = 1     
+    DMA_INTERNAL_ERROR                = 2     
+    DMA_DECODE_ERROR                  = 3  
+    DMA_SLAVE_ERROR                   = 4 
+    DMA_NOT_OKAY_ERROR                = 5     
+    DMA_NOT_END_OF_PACKET_ERROR       = 6             
+    DMA_NOT_EXPECTED_BTT_ERROR        = 7
+    DMA_TIMEOUT_ERROR                 = 8             
+    CONFIG_SWITCH_ERROR               = 9
+    DEQUEUE_BUFFER_TIMEOUT_ERROR      = 10
+    RECEIVE_TIMEOUT_ERROR             = 12
+    DEQUEUE_BUFFER_SPARE_BUFFER_STATUS_ERROR = 11
+    DEQUEUE_BUFFER_SPARE_BUFFER_DMATAG_MISMATCH =             13
+    DEQUEUE_BUFFER_SPARE_BUFFER_INDEX_ERROR = 14
+    COLLECTIVE_NOT_IMPLEMENTED        = 15
+    RECEIVE_OFFCHIP_SPARE_BUFF_ID_NOT_VALID = 16
+    OPEN_PORT_NOT_SUCCEEDED           = 17
+    OPEN_COM_NOT_SUCCEEDED            = 18
+    DMA_SIZE_ERROR                    = 19
+    ARITH_ERROR                       = 20
+    PACK_TIMEOUT_STS_ERROR            = 21
+    PACK_SEQ_NUMBER_ERROR             = 22
+    def __contains__(cls, item): 
+        return item in [v.value for v in cls.__members__.values()] 
+
+class dummy_address_class:
+    def __init__(self):
+        self.device_address = 0x0000_0000_0000_0000
+dummy_address = dummy_address_class()
+
+TAG_ANY = 0xFFFF_FFFF
+EXCHANGE_MEM_OFFSET_ADDRESS= 0x1000
+EXCHANGE_MEM_ADDRESS_RANGE = 0x1000
+HOST_CTRL_ADDRESS_RANGE    = 0x800
+
+def compatible_size(nbytes,type):
+        if   (type == CCLOReduceFunc.fp or type == CCLOReduceFunc.i32 ):
+            return True if (nbytes % 4) == 0 else False
+        elif   (type == CCLOReduceFunc.dp or type == CCLOReduceFunc.i64 ):
+            return True if (nbytes % 8) == 0 else False
+
+
+
+class cclo(DefaultIP):
+    """
+    This class wrapps the common function of the collectives offload kernel
+    """
+
+    bindto = ["Xilinx:ACCL:ccl_offload:1.0"]
+
+    def __init__(self, description):
+        super().__init__(description=description)
+        self._fullpath = description['fullpath']
+        #define an empty list of RX spare buffers
+        self.rx_buffer_spares = []
+        self.rx_buffer_size = 0
+        self.rx_buffers_adr = 0 
+        #define another spare for general use (e.g. as accumulator for reduce/allreduce)
+        self.utility_spare = None
+        #define an empty list of communicators, to which users will add
+        self.communicators = []
+        self.communicators_addr = self.rx_buffers_adr
+        self.check_return_value_flag = True
+        #define an empty list of compressors
+        self.compressors = []
+        self.compressors_addr = self.communicators_addr
+        #enable safety checks by default
+        self.ignore_safety_checks = False
+        #TODO: use description to gather info about where to allocate spare buffers
+        self.segment_size = None
+        from pynq import MMIO
+        self.exchange_mem = MMIO(self.mmio.base_addr + EXCHANGE_MEM_OFFSET_ADDRESS, EXCHANGE_MEM_ADDRESS_RANGE)
+
+    def dump_exchange_memory(self):
+        print("exchange mem:")
+        num_word_per_line=4
+        for i in range(0,EXCHANGE_MEM_ADDRESS_RANGE, 4*num_word_per_line):
+            memory = []
+            for j in range(num_word_per_line):
+                memory.append(hex(self.exchange_mem.read(i+(j*4))))
+            print(hex(self.exchange_mem.base_addr + i), memory)
+
+    def dump_host_control_memory(self):
+        print("host control:")
+        num_word_per_line=4
+        for i in range(0,HOST_CTRL_ADDRESS_RANGE, 4*num_word_per_line):
+            memory = []
+            for j in range(num_word_per_line):
+                memory.append(hex(self.mmio.read(i+(j*4))))
+            print(hex(self.mmio.base_addr + i), memory)
+
+    def deinit(self):
+        print("Removing CCLO object at ",hex(self.mmio.base_addr))
+        self.call(scenario=CCLOp.config, function=CCLOCfgFunc.reset_periph)
+
+        for buf in self.rx_buffer_spares:
+            buf.freebuffer()
+        del self.rx_buffer_spares
+        self.rx_buffer_spares = []
+
+        if self.utility_spare is not None:
+            self.utility_spare.freebuffer()
+        del self.utility_spare
+        self.utility_spare = None
+
+    #define compressors. required info:
+    #TDEST IDs of each outbound stream (arith OPs 0/1, casting streams down/up)
+    #compression ratio expressed as nbytes_uncompressed/nbytes_compressed (integer)
+    def configure_compression(self, compressors):
+        assert len(self.communicators) > 0, "Communicators unconfigured, please call configure_communicator() first"
+        addr = self.compressors_addr
+        self.compressors = compressors
+        self.exchange_mem.write(addr,len(compressors))
+        addr += 4
+        for compressor in compressors:
+            #assemble a 32-bit word out of the four 8-bit TDEST IDs 
+            tdest_ids = 0
+            for i in range(4):
+                tdest_ids = tdest_ids*256 + compressor[i]
+            self.exchange_mem.write(addr, tdest_ids)
+            addr += 4
+            compression_ratio = compressor[4]
+            self.exchange_mem.write(addr, compression_ratio)
+            addr += 4
+
+    def setup_rx_buffers(self, nbufs, bufsize, devicemem):
+        addr = self.rx_buffers_adr
+        self.rx_buffer_size = bufsize
+        self.exchange_mem.write(addr,nbufs)
+        if not isinstance(devicemem, list):
+            devicemem = [devicemem]
+        for i in range(nbufs):
+            #try to take a different bank where to put rank 
+            devicemem_i = devicemem[ i % len(devicemem)]
+           
+            self.rx_buffer_spares.append(pynq.allocate((bufsize,), dtype=np.int8, target=devicemem_i))
+            #program this buffer into the accelerator
+            addr += 4
+            self.exchange_mem.write(addr, self.rx_buffer_spares[-1].physical_address & 0xffffffff)
+            addr += 4
+            self.exchange_mem.write(addr, (self.rx_buffer_spares[-1].physical_address>>32) & 0xffffffff)
+            addr += 4
+            self.exchange_mem.write(addr, bufsize)
+            # clear remaining fields
+            for _ in range(3,9):
+                addr += 4
+                self.exchange_mem.write(addr, 0)
+
+        self.communicators_addr = addr+4
+        max_higher = 1
+        self.utility_spare = pynq.allocate((bufsize*max_higher,), dtype=np.int8, target=devicemem[0])
+
+        #Start irq-driven RX buffer scheduler and (de)packetizer
+        #self.call(scenario=CCLOp.config, function=CCLOCfgFunc.reset_periph)
+        self.call(scenario=CCLOp.config, function=CCLOCfgFunc.enable_irq)
+        self.call(scenario=CCLOp.config, function=CCLOCfgFunc.enable_pkt)
+        print("time taken to enqueue buffers", self.exchange_mem.read(0x0FF4))
+        #set segmentation size equal to buffer size
+        self.set_dma_transaction_size(bufsize)
+        self.set_max_dma_transaction_flight(10)
+    
+    def dump_rx_buffers_spares(self, nbufs=None):
+        addr = self.rx_buffers_adr
+        if nbufs is None:
+            assert self.exchange_mem.read(addr) == len(self.rx_buffer_spares)
+            nbufs = len(self.rx_buffer_spares)
+        print(f"CCLO address:{hex(self.mmio.base_addr)}")
+        nbufs = min(len(self.rx_buffer_spares), nbufs)
+        for i in range(nbufs):
+            addr   += 4
+            addrl   =self.exchange_mem.read(addr)
+            addr   += 4
+            addrh   = self.exchange_mem.read(addr)
+            addr   += 4
+            maxsize = self.exchange_mem.read(addr)
+            #assert self.read(addr) == self.rx_buffer_size
+            addr   += 4
+            dmatag  = self.exchange_mem.read(addr)
+            addr   += 4
+            rstatus  = self.exchange_mem.read(addr)
+            addr   += 4
+            rxtag   = self.exchange_mem.read(addr)
+            addr   += 4
+            rxlen   = self.exchange_mem.read(addr)
+            addr   += 4
+            rxsrc   = self.exchange_mem.read(addr)
+            addr   += 4
+            seq     = self.exchange_mem.read(addr)
+            
+            if rstatus == 0 :
+                status =  "NOT USED"
+            elif rstatus == 1:
+                status = "ENQUEUED"
+            elif rstatus == 2:
+                status = "RESERVED"
+            else :
+                status = "UNKNOWN"
+
+            try:
+                self.rx_buffer_spares[i].sync_from_device()
+                content = str(self.rx_buffer_spares[i].view(np.uint8))
+            except Exception :
+                content= "xxread failedxx"
+            print(f"SPARE RX BUFFER{i}:\t ADDR: {hex(int(str(addrh)+str(addrl)))} \t STATUS: {status} \t OCCUPACY: {rxlen}/{maxsize} \t DMA TAG: {hex(dmatag)} \t  MPI TAG:{hex(rxtag)} \t SEQ: {seq} \t SRC:{rxsrc} \t content {content}")
+
+    def start(self, scenario=CCLOp.nop, len=1, comm=0, root_src_dst=0, function=0, tag=TAG_ANY, compression=0, src_type=0, dst_type=0, addr_0=dummy_address, addr_1=dummy_address, addr_2=dummy_address, waitfor=[] ):
+        #placeholder for kernel filled with default values
+        #comm = self.communicators[comm_id]["addr"]
+        return DefaultIP.start(self, scenario, len, comm, root_src_dst, function, tag, compression, src_type, dst_type, addr_0, addr_1, addr_2, waitfor=waitfor)        
+
+    def call(self, scenario=CCLOp.nop, len=1, comm=0, root_src_dst=0, function=0, tag=TAG_ANY, compression=0, src_type=0, dst_type=0, addr_0=dummy_address, addr_1=dummy_address, addr_2=dummy_address ):
+        #placeholder for kernel filled with default values
+        #comm = self.communicators[comm_id]["addr"]
+        #call_type
+        #byte_count or len
+        #comm
+        #root_src_dest
+        #function
+        #tag
+        #3xbuf_x_type
+        #x3buf_x_ptr
+        return DefaultIP.call(self, scenario, len, comm, root_src_dst, function, tag, compression, src_type, dst_type, addr_0, addr_1, addr_2)        
+
+    def get_retcode(self):
+        return self.exchange_mem.read(0xFFC) 
+
+    def self_check_return_value(call):
+        def wrapper(self, *args, **kwargs):
+            handle = call(self, *args, **kwargs)
+            if self.check_return_value_flag and handle is None: # if handle is none it means that the execution was synchronous
+                self.check_return_value(call.__name__)
+            else: #not possible to check return code if invoked async
+                pass
+            return handle
+        return wrapper
+    
+    def check_return_value(self, label=""):
+        retcode = self.get_retcode()
+        if retcode != 0:
+            error_msg = ErrorCode(retcode).name if retcode not in ErrorCode else f"UNKNOWN ERROR ({retcode})"
+            raise Exception(f"CCLO @{hex(self.mmio.base_addr)}: during {label} {error_msg} you should consider resetting mpi_offload")
+                
+
+    def get_hwid(self):
+        #TODO: add check
+        return self.exchange_mem.read(0xFF8) 
+
+    def set_timeout(self, value, run_async=False, waitfor=[]):
+        handle = self.start(scenario=CCLOp.config, len=value, function=CCLOCfgFunc.set_timeout, waitfor=waitfor)
+        if run_async:
+            return handle
+        else:
+            handle.wait()
+
+    def start_profiling(self, run_async=False, waitfor=[]):
+        handle = self.start(scenario=CCLOp.config, function=CCLOCfgFunc.start_profiling, waitfor=waitfor)
+        if run_async:
+            return handle
+        else:
+            handle.wait()
+
+    def end_profiling(self, run_async=False, waitfor=[]):
+        handle = self.start(scenario=CCLOp.config, function=CCLOCfgFunc.end_profiling, waitfor=waitfor)
+        if run_async:
+            return handle
+        else:
+            handle.wait()     
+
+    def init_connection (self, comm_id=0):
+        self.call(scenario=CCLOp.config, comm=self.communicators[comm_id]["addr"], function=CCLOCfgFunc.init_connection)
+    
+    @self_check_return_value
+    def open_port(self, comm_id=0):
+        self.call(scenario=CCLOp.config, comm=self.communicators[comm_id]["addr"], function=CCLOCfgFunc.open_port)
+    
+    @self_check_return_value
+    def open_con(self, comm_id=0):
+        self.call(scenario=CCLOp.config, comm=self.communicators[comm_id]["addr"], function=CCLOCfgFunc.open_con)
+    
+    @self_check_return_value
+    def use_udp(self, comm_id=0):
+        self.call(scenario=CCLOp.config, function=CCLOCfgFunc.use_udp_stack)
+    
+    @self_check_return_value
+    def use_tcp(self, comm_id=0):
+        self.call(scenario=CCLOp.config, function=CCLOCfgFunc.use_tcp_stack)   
+    
+    @self_check_return_value
+    def set_dma_transaction_size(self, value=0):
+        if value % 8 != 0:
+            warnings.warn("ACCL: dma transaction must be divisible by 8 to use reduce collectives")
+        elif value > self.rx_buffer_size:
+            warnings.warn("ACCL: transaction size should be less or equal to configured buffer size!")
+            return
+        self.call(scenario=CCLOp.config, function=CCLOCfgFunc.set_dma_transaction_size, len=value)   
+        self.segment_size = value
+        print("time taken to start and stop timer", self.exchange_mem.read(0x0FF4))
+
+    @self_check_return_value
+    def set_max_dma_transaction_flight(self, value=0):
+     
+        if value > 20:
+            warnings.warn("ACCL: transaction size should be less or equal to configured buffer size!")
+            return
+        self.call(scenario=CCLOp.config, function=CCLOCfgFunc.set_max_dma_transactions, len=value)   
+
+    def configure_communicator(self, ranks, local_rank, vnx=False):
+        assert len(self.rx_buffer_spares) > 0, "RX buffers unconfigured, please call setup_rx_buffers() first"
+        if len(self.communicators) == 0:
+            addr = self.communicators_addr
+        else:
+            addr = self.communicators[-1]["addr"]
+        comm_address = EXCHANGE_MEM_OFFSET_ADDRESS + addr
+        communicator = {"local_rank": local_rank, "addr": comm_address, "ranks": ranks, "inbound_seq_number_addr":[0 for _ in ranks], "outbound_seq_number_addr":[0 for _ in ranks], "session_addr":[0 for _ in ranks]}
+        self.exchange_mem.write(addr,len(ranks))
+        addr += 4
+        self.exchange_mem.write(addr,local_rank)
+        for i in range(len(ranks)):
+            addr += 4
+            #ip string to int conversion from here:
+            #https://stackoverflow.com/questions/5619685/conversion-from-ip-string-to-integer-and-backward-in-python
+            self.exchange_mem.write(addr, int(ipaddress.IPv4Address(ranks[i]["ip"])))
+            addr += 4
+            #when using the UDP stack, write the rank number into the port register
+            #the actual port is programmed into the stack itself
+            if vnx:
+                self.exchange_mem.write(addr,i)
+            else:
+                self.exchange_mem.write(addr,ranks[i]["port"])
+            #leave 2 32 bit space for inbound/outbound_seq_number
+            addr += 4
+            self.exchange_mem.write(addr,0)
+            communicator["inbound_seq_number_addr"][i]  = addr
+            addr +=4
+            self.exchange_mem.write(addr,0)
+            communicator["outbound_seq_number_addr"][i] = addr
+            #a 32 bit number is reserved for session id
+            # sessions are initialized to 0xFFFFFFFF
+            addr += 4
+            self.exchange_mem.write(addr, 0xFFFFFFFF)
+            communicator["session_addr"][i] = addr
+        self.communicators.append(communicator)
+        self.compressors_addr = addr + 4
+        
+    def dump_communicator(self):
+        if len(self.communicators) == 0:
+            addr    = self.communicators_addr
+        else:
+            addr    = self.communicators[-1]["addr"] - EXCHANGE_MEM_OFFSET_ADDRESS
+        nr_ranks    = self.exchange_mem.read(addr)
+        addr +=4
+        local_rank  = self.exchange_mem.read(addr)
+        print(f"Communicator. local_rank: {local_rank} \t number of ranks: {nr_ranks}.")
+        for i in range(nr_ranks):
+            addr +=4
+            #ip string to int conversion from here:
+            #https://stackoverflow.com/questions/5619685/conversion-from-ip-string-to-integer-and-backward-in-python
+            ip_addr_rank = str(ipaddress.IPv4Address(self.exchange_mem.read(addr)))
+            addr += 4
+            #when using the UDP stack, write the rank number into the port register
+            #the actual port is programmed into the stack itself
+            port                = self.exchange_mem.read(addr)
+            #leave 2 32 bit space for inbound/outbound_seq_number
+            addr += 4
+            inbound_seq_number  = self.exchange_mem.read(addr)
+            addr +=4
+            outbound_seq_number = self.exchange_mem.read(addr)
+            #a 32 bit integer is dedicated to session id 
+            addr += 4
+            session = self.exchange_mem.read(addr)
+            print(f"> rank {i} (ip {ip_addr_rank}:{port} ; session {session}) : <- inbound_seq_number {inbound_seq_number}, -> outbound_seq_number {outbound_seq_number}")
+   
+
+    @self_check_return_value
+    def nop(self, run_async=False, waitfor=[]):
+        #calls the accelerator with no work. Useful for measuring call latency
+        handle = self.start(scenario=CCLOp.nop, waitfor=waitfor)
+        if run_async:
+            return handle 
+        else:
+            handle.wait()
+
+    @self_check_return_value
+    def send(self, comm_id, srcbuf, dst, tag=TAG_ANY, from_fpga=False, run_async=False, waitfor=[]):
+        if srcbuf.nbytes == 0:
+            warnings.warn("zero size buffer")
+            return
+        if not from_fpga:
+            srcbuf.sync_to_device()
+        handle = self.start(scenario=CCLOp.send, len=srcbuf.nbytes, comm=self.communicators[comm_id]["addr"], root_src_dst=dst, tag=tag, addr_0=srcbuf, waitfor=waitfor)
+        if run_async:
+            return handle 
+        else:
+            handle.wait()
+    
+    @self_check_return_value
+    def recv(self, comm_id, dstbuf, src, tag=TAG_ANY, to_fpga=False, run_async=False, waitfor=[]):
+        if not to_fpga and run_async:
+            warnings.warn("ACCL: async run returns data on FPGA, user must sync_from_device() after waiting")
+        if dstbuf.nbytes == 0:
+            warnings.warn("zero size buffer")
+            return
+        handle = self.start(scenario=CCLOp.recv, len=dstbuf.nbytes, comm=self.communicators[comm_id]["addr"], root_src_dst=src, tag=tag, addr_0=dstbuf, waitfor=waitfor)
+        if run_async:
+            return handle
+        else:
+            handle.wait()
+        if not to_fpga:
+            dstbuf.sync_from_device()
+
+    @self_check_return_value
+    def copy(self, srcbuf, dstbuf,  from_fpga=False,  to_fpga=False, run_async=False, waitfor=[]):
+        if not to_fpga and run_async:
+            warnings.warn("ACCL: async run returns data on FPGA, user must sync_from_device() after waiting")
+        if srcbuf.nbytes == 0:
+            warnings.warn("zero size buffer")
+            return
+        # performs dstbuf = srcbuf
+        if not from_fpga:
+            srcbuf.sync_to_device()
+        handle = self.start(scenario=CCLOp.copy, len=srcbuf.nbytes,addr_0=srcbuf, addr_1=dstbuf, waitfor=waitfor)
+        if run_async:
+            return handle
+        
+        handle.wait()
+        if not to_fpga:
+            dstbuf.sync_from_device()
+
+    @self_check_return_value
+    def accumulate(self, func, val, acc, val_from_fpga=False, acc_from_fpga=False, to_fpga=False, run_async=False, waitfor=[]):
+        if not to_fpga and run_async:
+            warnings.warn("ACCL: async run returns data on FPGA, user must sync_from_device() after waiting")
+        if val.nbytes == 0:
+            warnings.warn("zero size buffer")
+            return
+        if not compatible_size(val.nbytes,func):
+            warnings.warn("Non compatible with size")
+            return
+        # performs acc = val + acc
+        if not val_from_fpga:
+            val.sync_to_device()
+        if not acc_from_fpga:
+            acc.sync_to_device()
+        handle = self.start(scenario=CCLOp.accumulate, len=val.nbytes, function=func, addr_0=val, addr_1=acc, waitfor=waitfor)
+        if run_async:
+            return handle
+        
+        handle.wait()
+        if not to_fpga:
+            acc.sync_from_device()
+  
+    @self_check_return_value
+    def external_reduce(self, op1, op2, res, op1_from_fpga=False, op2_from_fpga=False, to_fpga=False, run_async=False, waitfor=[]):
+        if not to_fpga and run_async:
+            warnings.warn("ACCL: async run returns data on FPGA, user must sync_from_device() after waiting")
+        if op1.nbytes == 0 or op2.nbytes == 0:
+            warnings.warn("zero size buffer")
+            return
+
+
+        if not op1_from_fpga:
+            op1.sync_to_device()
+        if not op2_from_fpga:
+            op2.sync_to_device()
+        #check dimensions
+        assert(op1.nbytes == op2.nbytes)
+ 
+        handle = self.start(scenario=CCLOp.ext_reduce, len=op1.nbytes, addr_0=op1, addr_1=op2, addr_2=res, waitfor=waitfor)
+        if run_async:
+            return handle
+        
+        handle.wait()
+        if not to_fpga:
+            res.sync_from_device()
+    
+    @self_check_return_value
+    def external_stream_kernel(self, src_buf, dst_buf, from_fpga=False, to_fpga=False, run_async=False, waitfor=[]):
+        if not to_fpga and run_async:
+            warnings.warn("ACCL: async run returns data on FPGA, user must sync_from_device() after waiting")
+        if src_buf.nbytes <= 4:
+            warnings.warn("size of buffer not compatible")
+            return
+
+        if not from_fpga:
+            src_buf.sync_to_device()
+
+        handle = self.start(scenario=CCLOp.ext_stream_krnl, len=src_buf.nbytes, addr_0=src_buf, addr_1=dst_buf, waitfor=waitfor)
+        if run_async:
+            return handle
+        
+        handle.wait()
+        if not to_fpga:
+            dst_buf.sync_from_device()
+
+    @self_check_return_value
+    def bcast(self, comm_id, buf, root, sw=False, from_fpga=False, to_fpga=False, run_async=False, waitfor=[], rr=True):
+        comm = self.communicators[comm_id]
+        is_root = comm["local_rank"] == root
+        if not to_fpga and not(is_root) and run_async:
+            warnings.warn("ACCL: async run returns data on FPGA, user must sync_from_device() after waiting")
+        if buf.nbytes == 0:
+            warnings.warn("zero size buffer")
+            return
+        # sync the transmit source in one go
+        if not from_fpga and is_root:
+                buf.sync_to_device()
+        if sw: #sw implementation of broadcast from send/recv
+            if is_root:
+                #send repeatedly if we're the source
+                prevcall    = waitfor
+                other_ranks = filter(lambda x: x != root,  range(len(comm["ranks"])))
+                for dst_rank in other_ranks:
+                    prevcall = [self.send(comm_id, buf, dst_rank, from_fpga=True, run_async=True, waitfor=prevcall)]
+            else:
+                #receive once if we're a destination
+                prevcall = [    self.recv(comm_id, buf, root    , to_fpga=True, run_async=True, waitfor=waitfor)]
+        else:#hw implementation
+            cclop = CCLOp.bcast_rr if rr else CCLOp.bcast
+            prevcall = [self.start(scenario=cclop, len=buf.nbytes, comm=self.communicators[comm_id]["addr"], root_src_dst=root, addr_0=buf, waitfor=waitfor)]
+        
+        if run_async:
+            return prevcall[0]
+        
+        prevcall[0].wait()
+        if not to_fpga and not is_root:
+            buf.sync_from_device()
+
+    @self_check_return_value
+    def scatter(self, comm_id, sbuf, rbuf, count, root, sw=True, from_fpga=False, to_fpga=False, run_async=False, waitfor=[], rr=True):
+        if not to_fpga and run_async:
+            warnings.warn("ACCL: async run returns data on FPGA, user must sync_from_device() after waiting")
+        if count == 0:
+            warnings.warn("zero size buffer")
+            return
+        comm        = self.communicators[comm_id]
+        local_rank  = comm["local_rank"]
+        p           = len(comm["ranks"])
+
+
+        if not from_fpga and local_rank == root:
+                sbuf[:count*p].sync_to_device()
+
+        if sw: #sw implementation: scatter from send/recv
+            if local_rank == root:
+                #send repeatedly (or copy) if we're the source
+                prevcall = waitfor
+                for i in range(p):
+                    if i != root:
+                        prevcall = [self.send(  comm_id, sbuf[count*i:count*(i+1)]  , dst=i     , from_fpga=True, run_async=True, waitfor=prevcall)]
+                    else:
+                        prevcall = [self.copy(sbuf[count*i:count*(i+1)], rbuf[0:count],             from_fpga=True,  to_fpga=True, run_async=True, waitfor=prevcall)]
+            else: #if we're not a root (i.e. we are a destination) receive once 
+                prevcall = [self.recv(          comm_id, rbuf[0:count]              , src=root  , to_fpga=True, run_async=True, waitfor=waitfor)]
+            
+        else:
+            cclop = CCLOp.scatter_rr if rr else CCLOp.scatter
+            prevcall = [self.start(scenario=cclop, len=rbuf[0:count].nbytes, comm=comm["addr"], root_src_dst=root, addr_0=sbuf, addr_1=rbuf[0:count], waitfor=waitfor)]
+
+        if run_async:
+            return prevcall[0]
+
+        prevcall[0].wait()
+        if not to_fpga:
+            rbuf[0:count].sync_from_device()
+
+    @self_check_return_value
+    def gather(self, comm_id, sbuf, rbuf, count, root, sw=True, shift=True, from_fpga=False, to_fpga=False, run_async=False, waitfor=[]):
+        #print(hex(self.mmio.base_addr), count, root, sw, shift)
+        if not to_fpga and run_async:
+            warnings.warn("ACCL: async run returns data on FPGA, user must sync_from_device() after waiting")
+        if count == 0:
+            warnings.warn("zero size buffer")
+            return
+        comm        = self.communicators[comm_id]
+        local_rank  = comm["local_rank"]
+        p           = len(comm["ranks"])
+
+        if not self.ignore_safety_checks and (count + self.segment_size-1)//self.segment_size * p > len(self.rx_buffer_spares):
+                warnings.warn("gather can't be executed safely with this number of spare buffers")
+                return
+        
+        if not from_fpga:
+            sbuf[0:count].sync_to_device()
+
+        if sw:#implement shift gather from send/recv
+            #pass from one rank into the next until root
+            #use rbuf[0:count] as intermediate storage
+            #root will assemble its rbuf from receives (does not send)
+            if shift:
+               
+                next_in_ring =  (local_rank+1)%p
+                prev_in_ring =  (local_rank+p-1)%p
+                if local_rank != root:
+                    nshifts = (p+local_rank-root)%p-1
+                    #send our own data
+                    prevcall     = [self.send(comm_id, sbuf[0:count], dst=next_in_ring   , from_fpga=True , run_async=True, waitfor=waitfor)]
+                    for i in range(nshifts):
+                        #recv and forward data at next rank it will do the same till the end of the rank
+                        prevcall = [self.recv(comm_id, rbuf[0:count], src=prev_in_ring   , to_fpga=True   , run_async=True, waitfor=prevcall)]
+                        prevcall = [self.send(comm_id, rbuf[0:count], dst=next_in_ring   , from_fpga=True , run_async=True, waitfor=prevcall)]
+                else:
+                    prevcall = [self.copy(sbuf[0:count], rbuf[count*local_rank:count*(local_rank+1)], from_fpga=True, to_fpga=True, run_async=True, waitfor=waitfor)]
+                    for i in range(p-1):
+                        target = (local_rank+p-i-1)%p
+                        prevcall = [self.recv(comm_id,   rbuf[count*target:count*(target+1)], src=prev_in_ring, to_fpga=True, run_async=True, waitfor=prevcall)]
+            else: #implement non-shift normal gather from send/recv
+                warnings.warn("Non-shift gather not handled at packetizer level at the moment.")
+                warnings.warn("Non-shift SW gather not implemented")
+                return
+        else: #hw implementation
+            
+            if shift:
+                cclop = CCLOp.gather_ring
+            else:
+                warnings.warn("Non-shift gather not handled at packetizer level at the moment.")
+                return
+                cclop = CCLOp.gather
+                
+            prevcall = [self.start(scenario=cclop, len=rbuf[0:count].nbytes, comm=comm["addr"], root_src_dst=root, addr_0=sbuf, addr_1=rbuf, waitfor=waitfor)]
+            
+        if run_async:
+            return prevcall[0]
+        
+        prevcall[0].wait()
+        if not to_fpga and local_rank == root:
+            rbuf[:count*p].sync_from_device()
+
+    @self_check_return_value
+    def allgather(self, comm_id, sbuf, rbuf, count, fused=False, sw=True, ring=True, from_fpga=False, to_fpga=False, run_async=False, waitfor=[]):
+        if not to_fpga and run_async:
+            warnings.warn("ACCL: async run returns data on FPGA, user must sync_from_device() after waiting")
+        if count == 0:
+            return
+        comm    = self.communicators[comm_id]
+        p       = len(comm["ranks"])
+
+        if not self.ignore_safety_checks and (count + self.segment_size-1)//self.segment_size * p > len(self.rx_buffer_spares):
+            warnings.warn("All gather can't be executed safely with this number of spare buffers")
+            return
+        
+        if not from_fpga:
+            sbuf[0:count].sync_to_device()
+
+        if sw:
+            local_rank = comm["local_rank"]
+            if ring and fused:
+                next_in_ring = (local_rank+1)%p
+                prev_in_ring = (local_rank+p-1)%p
+                
+                buf = sbuf[0:count]
+                prevcall = waitfor
+                for i in range(p-1):
+                    prevcall = [self.send(comm_id, buf, dst=next_in_ring, from_fpga=True, run_async=True, waitfor=prevcall)]
+                    target = (local_rank+p-i-1)%p
+                    buf = rbuf[count*target:count*(target+1)]
+                    prevcall = [self.recv(comm_id, buf, src=prev_in_ring, to_fpga=True, run_async=True, waitfor=prevcall)]
+                #finally just copy over the local data from input into output
+                prevcall = [self.copy(sbuf[0:count], rbuf[count*local_rank:count*(local_rank+1)], from_fpga=True,  to_fpga=True, run_async=True, waitfor=prevcall)]
+                
+            elif not fused:
+                if not ring:
+                    warnings.warn("Non-ring gather not handled at packetizer level at the moment.")
+                    return
+                #implement allgather from gather+broadcast (root=0, intermediate results stay on FPGA)
+                prevcall = [self.gather(comm_id, sbuf, rbuf, count, 0, sw=False, shift=ring, from_fpga=from_fpga, to_fpga=True, run_async=True, waitfor=waitfor)]
+                prevcall = [self.bcast(comm_id, rbuf, 0, sw=False, from_fpga=True, to_fpga=True, run_async=True, waitfor=prevcall)]
+
+            else :
+                warnings.warn("sw", "ring" if ring else "non ring", "fused" if fused else "non fused" ,"allgather not implemented")
+                return
+
+        else: #hw implementation
+            
+            if fused and ring:
+                cclop = CCLOp.allgather_ring
+            elif not fused and not ring:
+                warnings.warn("Non-ring gather not handled at packetizer level at the moment.")
+                return
+            elif not fused and ring:
+                cclop = CCLOp.allgather
+            else:
+                warnings.warn("hw", "ring" if ring else "non ring", "fused" if fused else "non fused" ,"allgather not implemented")
+                return
+
+            prevcall = [self.start(scenario=cclop, len=rbuf[0:count].nbytes, comm=comm["addr"], addr_0=sbuf, addr_1=rbuf, waitfor=waitfor)]
+            
+            
+        if run_async:
+            return prevcall[0]
+
+        prevcall[0].wait()
+        if not to_fpga:
+            rbuf[:count*p].sync_from_device()
+
+    #TODO: figure out if we need to mess with the datatypes
+    # https://stackoverflow.com/questions/49135350/how-to-create-a-uint16-numpy-array-from-a-uint8-raw-image-data-array
+    @self_check_return_value
+    def reduce(self, comm_id, sbuf, rbuf, count, root, func, sw=False, shift=True, from_fpga=False, to_fpga=False, run_async=False, waitfor=[]):
+        if not to_fpga and run_async:
+            warnings.warn("ACCL: async run returns data on FPGA, user must sync_from_device() after waiting")
+        if count == 0:
+            warnings.warn("zero size buffer")
+            return
+        if not compatible_size(count,func):
+            warnings.warn("Non compatible with size")
+            return
+        if func > 3:
+            warnings.warn("Non-add reduce not implemented")
+            return
+        comm        = self.communicators[comm_id]
+        p           = len(comm["ranks"])
+        local_rank  = comm["local_rank"]
+
+        if not from_fpga:
+            sbuf[0:count].sync_to_device()
+
+        if sw:
+            
+            #implement shift gather from send/recv
+            #pass from one rank into the next until root
+            #use self.utility_spare as intermediate storage when needed
+            #root will receive and accumulate in its rbuf from receives (does not send)
+            if shift:
+                if(self.utility_spare.size < sbuf.size):
+                    warnings.warn("utility buffer can't accommodate intermediate data")
+                    return
+                if (count + self.segment_size-1)//self.segment_size * p > len(self.rx_buffer_spares):
+                    warnings.warn("ring reduce can't be executed safely with this number of spare buffers")
+                    return
+                prev_in_ring = (local_rank+p-1)%p
+                next_in_ring = (local_rank+1)%p
+                if local_rank != root:
+                    nshifts = (p+local_rank-root)%p-1
+                    #send our own data
+                    prevcall     = [self.send(comm_id, sbuf[0:count], dst=next_in_ring , from_fpga=from_fpga            , run_async=True, waitfor=waitfor)]
+                    #then relay data coming from prev element in the ring
+                    for i in range(nshifts):
+                        prevcall = [self.recv(comm_id, rbuf[0:count], src=prev_in_ring                 , to_fpga=True   , run_async=True, waitfor=prevcall)]
+                        prevcall = [self.send(comm_id, rbuf[0:count], dst=next_in_ring , from_fpga=True                 , run_async=True, waitfor=prevcall)]
+
+                else:#in case of the root
+                    
+                    spare_buf= self.utility_spare
+                    accum_buf= rbuf[0:count] 
+
+                    prevcall = [self.copy(sbuf[0:count], accum_buf[0:count], from_fpga=from_fpga,  to_fpga=True, run_async=True, waitfor=waitfor)]
+                    for i in range(p-1):
+                        prevcall =  [self.recv( comm_id, spare_buf[0:count], src=prev_in_ring,                                       to_fpga=True, run_async=True, waitfor=prevcall)]
+                        prevcall =  [self.accumulate(func, val=spare_buf, acc=accum_buf , val_from_fpga=True   , acc_from_fpga=True, to_fpga=True, run_async=True, waitfor=prevcall)]
+            
+            else: #implement non-shift reduce from send/recv
+                warnings.warn("non-shift SW reduce not implemented")
+                return
+        
+        else:#hw implementation
+            # performs acc = val + acc
+            cclop = None
+            if shift:
+                cclop = CCLOp.reduce_ring
+            else:
+                warnings.warn("Non-ring reduce are not handled at packetizer level at the moment.")
+                return
+                cclop = CCLOp.reduce
+            
+            prevcall = [self.start(scenario=cclop , len=count, comm=self.communicators[comm_id]["addr"], root_src_dst=root, function=func, addr_0=sbuf, addr_1=rbuf, waitfor=waitfor)]
+
+        if run_async:
+            return prevcall[0]
+        
+        prevcall[0].wait()
+        if not to_fpga and local_rank == root:
+            rbuf[0:count].sync_from_device()
+ 
+    @self_check_return_value
+    def allreduce(self, comm_id, sbuf, rbuf, count, func, fused=False, sw=True,ring=True,share=True, from_fpga=False, to_fpga=False, run_async=False, waitfor=[]):
+        if not to_fpga and run_async:
+            warnings.warn("ACCL: async run returns data on FPGA, user must sync_from_device() after waiting")
+        if count == 0:
+            return
+        if not compatible_size(count,func):
+            warnings.warn("Non compatible with size")
+            return
+        if func > 3:
+            warnings.warn("Non-add reduce not implemented")
+            return
+        if not from_fpga:
+            sbuf[0:count].sync_to_device()
+
+        if sw: #sw collectives implement all reduce on top of send/recv functionality exposed by mpi_offload
+                    
+            if       fused and ring:
+                comm        = self.communicators[comm_id]
+                p           = len(comm["ranks"])
+                local_rank  = comm["local_rank"]
+                
+                if p*(count + self.segment_size-1)//self.segment_size > len(self.rx_buffer_spares):
+                    warnings.warn("ring reduce can't be executed safely with this number of spare buffers")
+                    return
+                if(self.utility_spare.size < count):
+                    warnings.warn("utility buffer can't accommodate intermediate data")
+                    return
+
+                next_in_ring = (local_rank + 1     )%p
+                prev_in_ring = (local_rank - 1 + p )%p
+                
+                buf         = sbuf[0:count]
+                accum_buf   = rbuf[0:count]
+                spare_buf   = self.utility_spare[0:count] #TODO: this may be a limitation when you don't know how many segments the buffer will be made out of
+                #initalize dest_buff with your data
+                prevcall    = [self.copy(sbuf, accum_buf, from_fpga=True,  to_fpga=True, run_async=True, waitfor=waitfor)]
+                #send your data to the next in the queue
+                prevcall    = [self.send(comm_id, sbuf, dst=next_in_ring, from_fpga=True, run_async=True, waitfor=prevcall)]
+                #receive p-2 data, accumulate and relay to the next in the ring
+                for _ in range(p-2):
+                    prevcall = [self.recv(comm_id,        spare_buf, src=prev_in_ring,    to_fpga=True, run_async=True, waitfor=prevcall)]
+                    prevcall = [self.accumulate(func, val=spare_buf, acc=accum_buf, val_from_fpga=True, acc_from_fpga=True, to_fpga=True, run_async=True, waitfor=prevcall)]
+                    prevcall = [self.send(comm_id,        spare_buf, dst=next_in_ring,  from_fpga=True, run_async=True, waitfor=prevcall)]
+                #receive last and accumulate
+                prevcall = [self.recv    (comm_id,    spare_buf, src=prev_in_ring, to_fpga  =True, run_async=True, waitfor=prevcall)]
+                prevcall = [self.accumulate( func,val=spare_buf, acc=accum_buf, val_from_fpga=True, acc_from_fpga=True, to_fpga=True, run_async=True, waitfor=prevcall)]
+                   
+            elif     fused and not ring:
+                warnings.warn("Non-ring collectives are not handled at packetizer level at the moment.")
+                warnings.warn("sw non ring based fused allreduce not implemented")
+                return
+            elif not fused:
+                #implement allgather from gather+broadcast (root=0)
+                prevcall = [self.reduce(comm_id, sbuf, rbuf, count, root=0, func=func, sw=sw, shift=ring, from_fpga=from_fpga , to_fpga=True, run_async=True, waitfor=waitfor )]
+                prevcall = [self.bcast( comm_id, rbuf,              root=0,            sw=sw,             from_fpga=True      , to_fpga=True, run_async=True, waitfor=prevcall)]
+            
+            
+        else: #hw implementations
+            # performs acc = val + acc on each cclo
+
+            cclop = None
+            if   fused and ring and not share:
+                cclop = CCLOp.allreduce_fused_ring
+            elif fused and ring and share :
+                cclop = CCLOp.allreduce_share_ring
+            elif fused and not ring:
+                warnings.warn("Non-ring collectives are not handled at packetizer level at the moment.")
+                warnings.warn("sw non ring based fused allreduce not implemented")
+                return
+            else:
+                cclop = CCLOp.allreduce
+
+            prevcall = [self.start(scenario=cclop, len=count, comm=self.communicators[comm_id]["addr"], function=func, addr_0=sbuf, addr_1=rbuf, waitfor=waitfor)]
+
+        if run_async:
+            return prevcall[0]
+
+        prevcall[0].wait()
+        if not to_fpga:
+            rbuf[0:count].sync_from_device()
+    
+    @self_check_return_value
+    def reduce_scatter(self, comm_id, sbuf, rbuf, count, func, from_fpga=False, to_fpga=False, run_async=False, waitfor=[]):
+        if not to_fpga and run_async:
+            warnings.warn("ACCL: async run returns data on FPGA, user must sync_from_device() after waiting")
+        if count == 0:
+            warnings.warn("zero size buffer")
+            return
+        if not compatible_size(count,func):
+            warnings.warn("Non compatible with size")
+            return
+        if func > 3:
+            warnings.warn("Non-add reduce_scatter not implemented")
+            return
+        comm        = self.communicators[comm_id]
+        p           = len(comm["ranks"])
+        local_rank  = comm["local_rank"]
+
+        if not from_fpga:
+            sbuf[0:count*p].sync_to_device()
+
+        cclop    = CCLOp.reduce_scatter
+        prevcall = [self.start(scenario=cclop , len=count, comm=self.communicators[comm_id]["addr"], function=func, addr_0=sbuf, addr_1=rbuf, waitfor=waitfor)]
+
+        if run_async:
+            return prevcall[0]
+        
+        prevcall[0].wait()
+        if not to_fpga and local_rank == root:
+            rbuf[0:count*p].sync_from_device()