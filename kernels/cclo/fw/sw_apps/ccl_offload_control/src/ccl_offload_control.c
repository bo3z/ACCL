/*******************************************************************************
#  Copyright (C) 2021 Xilinx, Inc
#
#  Licensed under the Apache License, Version 2.0 (the "License");
#  you may not use this file except in compliance with the License.
#  You may obtain a copy of the License at
#
#      http://www.apache.org/licenses/LICENSE-2.0
#
#  Unless required by applicable law or agreed to in writing, software
#  distributed under the License is distributed on an "AS IS" BASIS,
#  WITHOUT WARRANTIES OR CONDITIONS OF ANY KIND, either express or implied.
#  See the License for the specific language governing permissions and
#  limitations under the License.
#
# *******************************************************************************/

#include <stdbool.h>
#include "ccl_offload_control.h"

#ifndef MB_FW_EMULATION
#include "xparameters.h"
#include "mb_interface.h"
#endif

static volatile unsigned int timeout = 1 << 28;
static volatile unsigned int max_eager_size = (1<<15);
static volatile	unsigned int max_segment_size = DMA_MAX_BTT;

static datapath_arith_config arcfg;
static communicator world;
static bool comm_cached = false;
static bool comm_cache_adr;

#ifdef MB_FW_EMULATION
//uint32_t sim_cfgmem[END_OF_EXCHMEM/4];
uint32_t sim_cfgmem[(GPIO_BASEADDR+0x1000)/4];
uint32_t *cfgmem = sim_cfgmem;
hlslib::Stream<ap_axiu<32,0,0,0>, 512> cmd_fifos[4];
hlslib::Stream<ap_axiu<32,0,0,0>, 512> sts_fifos[4];
#else
uint32_t *cfgmem = (uint32_t *)(EXCHMEM_BASEADDR);
#endif

//utility functions
/*Function to find minimum of x and y*/
inline int min(int x, int y){
    return  y + ((x - y) & ((x - y) >> 31));
}

/*Function to find maximum of x and y*/
inline int max(int x, int y){
    return x - ((x - y) & ((x - y) >> 31));
}

//retrieves all the communicator
static inline communicator find_comm(unsigned int adr){
	communicator ret;
	ret.size 		= Xil_In32(adr);
	ret.local_rank 	= Xil_In32(adr+4);
	if(ret.size != 0 && ret.local_rank < ret.size){
		ret.ranks = (comm_rank*)(cfgmem+adr/4+2);
	} else {
		ret.size = 0;
		ret.local_rank = 0;
		ret.ranks = NULL;
	}
	return ret;
}

//Packetizer/Depacketizer
static inline void start_packetizer(unsigned int max_pktsize) {
    //get number of DATAPATH_WIDTH_BYTES transfers corresponding to max_pktsize (rounded down)
    unsigned int max_pkt_transfers = max_pktsize/DATAPATH_WIDTH_BYTES;
    Xil_Out32(NET_TXPKT_BASEADDR+0x10, max_pkt_transfers);
    SET(NET_TXPKT_BASEADDR, CONTROL_REPEAT_MASK | CONTROL_START_MASK);
}

static inline void start_depacketizer() {
    SET(NET_RXPKT_BASEADDR, CONTROL_REPEAT_MASK | CONTROL_START_MASK );
}

static inline void start_offload_engines(){
    //start rxbuf enqueue
    Xil_Out32(RX_ENQUEUE_BASEADDR+0x10, EXCHMEM_BASEADDR);
    SET(RX_ENQUEUE_BASEADDR, CONTROL_REPEAT_MASK | CONTROL_START_MASK);
    //start rxbuf dequeue
    Xil_Out32(RX_DEQUEUE_BASEADDR+0x10, EXCHMEM_BASEADDR);
    SET(RX_DEQUEUE_BASEADDR, CONTROL_REPEAT_MASK | CONTROL_START_MASK);
    //start rxbuf seek
    Xil_Out32(RX_SEEK_BASEADDR+0x10, EXCHMEM_BASEADDR);
    SET(RX_SEEK_BASEADDR, CONTROL_REPEAT_MASK | CONTROL_START_MASK);
}

static inline unsigned int segment(unsigned int number_of_bytes,unsigned int segment_size){
    return  (number_of_bytes + segment_size - 1) / segment_size;
}

static inline uint32_t pack_flags(uint32_t compression_flags, uint32_t remote_flags, uint32_t host_flags){
    uint32_t ret;
    ret = ((host_flags & 0xff) << 16) | ((remote_flags & 0xff) << 8) | (compression_flags & 0xff);
    return ret;
}

static inline uint32_t pack_flags_rendezvous(uint32_t host_flags){
    uint32_t ret;
    ret = (1 << 24) | ((host_flags & 0xff) << 16) | ((RES_REMOTE & 0xff) << 8) | (NO_COMPRESSION & 0xff);
    return ret;
}

//sends a buffer address to a remote peer,
//enabling them to perform a RDMA WRITE to our buffer
void rendezvous_send_addr(uint32_t qpn, uint64_t addr, bool host, uint32_t count, uint32_t tag){
    putd(CMD_RNDZV, qpn);
    putd(CMD_RNDZV, (uint32_t)addr);
    putd(CMD_RNDZV, (uint32_t)(addr>>32));
    putd(CMD_RNDZV, host);
    putd(CMD_RNDZV, count);
    cputd(CMD_RNDZV, tag);
}

//receive a buffer address from a remote peer,
//enabling us to perform a RDMA WRITE to their buffer
int rendezvous_get_addr(unsigned int target_qpn, uint64_t *target_addr, bool *target_host, uint32_t target_count, uint32_t target_tag){
    unsigned int type = getd(STS_RNDZV);//TODO should be RNDZVS_INIT = 2
    unsigned int qpn = getd(STS_RNDZV);//TODO should be equal to target_qpn
    uint64_t addr = (uint64_t)getd(STS_RNDZV);
    addr = (addr << 32) | (uint64_t)getd(STS_RNDZV);
    *target_addr = addr;
    *target_host = getd(STS_RNDZV);
    getd(STS_RNDZV);//count
    getd(STS_RNDZV);//tag
    return NO_ERROR;
}

//receives an acknowledgement that a RDMA WRITE to 
//our buffer has completed
int rendezvous_get_completion(unsigned int target_qpn, uint64_t target_addr, bool target_host, uint32_t target_count, uint32_t target_tag){
    unsigned int type = getd(STS_RNDZV);//TODO should be RNDZVS_WR_DONE = 3
    unsigned int qpn = getd(STS_RNDZV);//TODO should be equal to target_qpn
    uint64_t addr = (uint64_t)getd(STS_RNDZV);
    addr = (addr << 32) | (uint64_t)getd(STS_RNDZV);
    //TODO addr should be equal to target_addr
    bool host = getd(STS_RNDZV);
    //TODO host should be equal to target_host
    getd(STS_RNDZV);//count
    getd(STS_RNDZV);//tag
    return NO_ERROR;
}

//configure datapath before calling this method
//instructs the data plane to move data
//use MOVE_IMMEDIATE
void start_move(
    uint32_t op0_opcode,
    uint32_t op1_opcode,
    uint32_t res_opcode,
    uint32_t flags,
    uint32_t func_id,
    uint32_t count,
    uint32_t comm_offset,
    uint32_t arcfg_offset,
    uint64_t op0_addr,
    uint64_t op1_addr,
    uint64_t res_addr,
    int32_t  op0_stride,
    int32_t  op1_stride,
    int32_t  res_stride,
    uint32_t rx_src_rank,
    uint32_t rx_tag,
    uint32_t tx_dst_rank,
    uint32_t tx_tag
) {
    //TODO: mask everything to the correct bitwidth
    uint32_t opcode = 0;
    opcode |= op0_opcode;
    opcode |= op1_opcode << 3;
    opcode |= res_opcode << 6;
    
    uint32_t compression_flags = flags & 0xff;
    uint32_t remote_flags = (flags>>8) & 0xff;
    uint32_t host_flags = (flags>>16) & 0xff;
    uint32_t rendezvous_flag = (flags>>24) & 0xff;

    opcode |= remote_flags << 9;
    bool res_is_remote = (remote_flags == RES_REMOTE);
    opcode |= (compression_flags & 0x7) << 10;//mask is to prevent ETH_COMPRESSED flag leaking into func_id
    opcode |= func_id << 13;
    opcode |= host_flags << 17;
    opcode |= rendezvous_flag << 20;
    putd(CMD_DMA_MOVE, opcode);
    putd(CMD_DMA_MOVE, count);

    //arith config offset, as an offset in a uint32_t array
    putd(CMD_DMA_MOVE, arcfg_offset/4);

    //get addr for op0, or equivalents
    if(op0_opcode == MOVE_IMMEDIATE){
        putd(CMD_DMA_MOVE, (uint32_t)op0_addr);
        putd(CMD_DMA_MOVE, (uint32_t)(op0_addr>>32));
    } else if(op0_opcode == MOVE_STRIDE){
        putd(CMD_DMA_MOVE, (uint32_t)op0_stride);
    }
    //get addr for op1, or equivalents
    if(op1_opcode == MOVE_IMMEDIATE){
        putd(CMD_DMA_MOVE, (uint32_t)op1_addr);
        putd(CMD_DMA_MOVE, (uint32_t)(op1_addr>>32));
    } else if(op1_opcode == MOVE_ON_RECV){
        putd(CMD_DMA_MOVE, rx_src_rank);
        putd(CMD_DMA_MOVE, rx_tag);
    } else if(op1_opcode == MOVE_STRIDE){
        putd(CMD_DMA_MOVE, (uint32_t)op1_stride);
    }
    //get addr for res, or equivalents
    if(res_opcode == MOVE_IMMEDIATE){
        putd(CMD_DMA_MOVE, (uint32_t)res_addr);
        putd(CMD_DMA_MOVE, (uint32_t)(res_addr>>32));
    } else if(res_opcode == MOVE_STRIDE){
        putd(CMD_DMA_MOVE, (uint32_t)res_stride);
    }
    //get send related stuff, if result is remote or stream
    if(res_is_remote || res_opcode == MOVE_STREAM){
        putd(CMD_DMA_MOVE, tx_tag);
    }
    if(res_is_remote || op1_opcode == MOVE_ON_RECV){
        putd(CMD_DMA_MOVE, comm_offset/4);
    }
    if(res_is_remote){
        putd(CMD_DMA_MOVE, tx_dst_rank);
    }
}

inline int end_move(){
    return getd(STS_DMA_MOVE);
}

int move(
    uint32_t op0_opcode,
    uint32_t op1_opcode,
    uint32_t res_opcode,
    uint32_t flags,
    uint32_t func_id,
    uint32_t count,
    uint32_t comm_offset,
    uint32_t arcfg_offset,
    uint64_t op0_addr,
    uint64_t op1_addr,
    uint64_t res_addr,
    int32_t  op0_stride,
    int32_t  op1_stride,
    int32_t  res_stride,
    uint32_t rx_src_rank,
    uint32_t rx_tag,
    uint32_t tx_dst_rank,
    uint32_t tx_tag
){
    start_move(
        op0_opcode, op1_opcode, res_opcode,
        flags,
        func_id, count,
        comm_offset, arcfg_offset,
        op0_addr, op1_addr, res_addr,
        op0_stride, op1_stride, res_stride,
        rx_src_rank, rx_tag,
        tx_dst_rank, tx_tag
    );
    return end_move();
}

//performs a copy using DMA0. DMA0 rx reads while DMA1 tx overwrites
//use MOVE_IMMEDIATE
static inline int copy(	unsigned int count,
                        uint64_t src_addr,
                        uint64_t dst_addr,
                        unsigned int arcfg_offset,
                        unsigned int compression,
                        unsigned int buftype) {
    unsigned int stream = buftype & 0xff;
    unsigned int host = (buftype >> 8) & 0xff;
    return move(
        (stream & OP0_STREAM) ? MOVE_STREAM : MOVE_IMMEDIATE,
        MOVE_NONE,
        (stream & RES_STREAM) ? MOVE_STREAM : MOVE_IMMEDIATE,
        pack_flags(compression, RES_LOCAL, host), 0,
        count, 0, arcfg_offset, src_addr, 0, dst_addr, 0, 0, 0,
        0, 0, 0, 0
    );
}

//performs an accumulate using DMA1 and DMA0. DMA0 rx reads op1 DMA1 rx reads op2 while DMA1 tx back to dst buffer
//use MOVE_IMMEDIATE
int combine(unsigned int count,
            unsigned int function,
            uint64_t op0_addr,
            uint64_t op1_addr,
            uint64_t res_addr,
            unsigned int arcfg_offset,
            unsigned int compression,
            unsigned int buftype) {
    unsigned int stream = buftype & 0xff;
    unsigned int host = (buftype >> 8) & 0xff;
    return move(
        (stream & OP0_STREAM) ? MOVE_STREAM : MOVE_IMMEDIATE,
        MOVE_IMMEDIATE,
        (stream & RES_STREAM) ? MOVE_STREAM : MOVE_IMMEDIATE,
        pack_flags(compression, RES_LOCAL, host), function,
        count, 0, arcfg_offset, op0_addr, op1_addr, res_addr, 0, 0, 0,
        0, 0, 0, 0
    );
}

//transmits a buffer to a rank of the world communicator
//TODO: non-streaming send to self
int send(
    unsigned int dst_rank,
    unsigned int count,
    uint64_t src_addr,
    unsigned int comm_offset,
    unsigned int arcfg_offset,
    unsigned int dst_tag,
    unsigned int compression,
    unsigned int buftype
) {
<<<<<<< HEAD
    unsigned int host = (buftype >> 8) & 0xff;
    unsigned int stream = buftype & 0xff;
    //get count in bytes
    unsigned int bytes_count = Xil_In32(arcfg_offset)*count;
    if((bytes_count > max_eager_size) && (compression == NO_COMPRESSION) && (stream == NO_STREAM)){
        //get remote address
        uint64_t dst_addr;
        bool dst_host;
        rendezvous_get_addr(world.ranks[dst_rank].session, &dst_addr, &dst_host, count, dst_tag);
        if(dst_host){
            host |= RES_HOST;
        }
        //do a RDMA write to the remote address 
        return move(
            MOVE_IMMEDIATE,
            MOVE_NONE,
            MOVE_IMMEDIATE,
            pack_flags_rendezvous(host),
            0, count, comm_offset, arcfg_offset, 
            src_addr, 0, dst_addr, 0, 0, 0,
            0, 0, dst_rank, dst_tag
        );
    } else {
        //if ETH_COMPRESSED is set, also set RES_COMPRESSED
        compression |= (compression & ETH_COMPRESSED) >> 1;
        //TODO: when doing a one-sided send to a remote stream, check:
        //dst_tag is < 247 (for correct routing on remote side)
        //destination compression == Ethernet compression
        //(since data can't be decompressed on remote side)
        return move(
            (stream & OP0_STREAM) ? MOVE_STREAM : MOVE_IMMEDIATE,
            MOVE_NONE,
            (stream & RES_STREAM) ? MOVE_STREAM : MOVE_IMMEDIATE,
            pack_flags(compression, (dst_rank == world.local_rank) ? RES_LOCAL : RES_REMOTE, host),
            0, count, comm_offset, arcfg_offset, 
            src_addr, 0, 0, 0, 0, 0,
            0, 0, dst_rank, dst_tag
        );
    }

=======
    //if ETH_COMPRESSED is set, also set RES_COMPRESSED
    compression |= (compression & ETH_COMPRESSED) >> 1;
    //TODO: when doing a one-sided send to a remote stream, check:
    //dst_tag is < 247 (for correct routing on remote side)
    //destination compression == Ethernet compression
    //(since data can't be decompressed on remote side)
    //calculate max segment size in elements, from element size 
    unsigned int max_seg_count = max_segment_size / Xil_In32(arcfg_offset);
    //calculate number of segments required for this send
    unsigned int nseg = (count+max_seg_count-1)/max_seg_count;
    int i;
    unsigned int expected_ack_count = 0;
    unsigned int ret = NO_ERROR;
    for(i=0; i<nseg; i++){
        start_move(
            (stream & OP0_STREAM) ? MOVE_STREAM : ((i==0) ? MOVE_IMMEDIATE : MOVE_STRIDE),
            MOVE_NONE,
            (stream & RES_STREAM) ? MOVE_STREAM : MOVE_IMMEDIATE,
            compression, (dst_rank == world.local_rank) ? RES_LOCAL : RES_REMOTE, 0,
            (i!=(nseg-1)) ? max_seg_count : (count-i*max_seg_count), 
            comm_offset, arcfg_offset, 
            src_addr, 0, 0, 
            max_seg_count, 0, 0,
            0, 0, dst_rank, dst_tag
        );
        expected_ack_count++;
        if(expected_ack_count > 2){
            ret |= end_move();
            expected_ack_count--;
        }
    }
    for(i=0; i<expected_ack_count; i++){
        ret |= end_move();
    }
    return ret;
>>>>>>> 3ccb0323
}

//waits for a messages to come and move their contents in a buffer
//use MOVE_ON_RECV
int recv(
    unsigned int src_rank,
    unsigned int count,
    uint64_t dst_addr,
    unsigned int comm_offset,
    unsigned int arcfg_offset,
    unsigned int src_tag,
    unsigned int compression,
    unsigned int buftype
) {
<<<<<<< HEAD
    unsigned int stream = buftype & 0xff;
    unsigned int host = (buftype >> 8) & 0xff;
    //get count in bytes
    unsigned int bytes_count = Xil_In32(arcfg_offset)*count;
    if((bytes_count > max_eager_size) && (compression == NO_COMPRESSION) && (stream == NO_STREAM)){
        bool is_host = ((host & RES_HOST) != 0);
        rendezvous_send_addr(world.ranks[src_rank].session, dst_addr, is_host, count, src_tag);
        return rendezvous_get_completion(world.ranks[src_rank].session, dst_addr, is_host, count, src_tag);
    } else {
        //if ETH_COMPRESSED is set, also set OP1_COMPRESSED
        compression |= (compression & ETH_COMPRESSED) >> 2;
        return move(
            MOVE_NONE,
            MOVE_ON_RECV,
            (stream & RES_STREAM) ? MOVE_STREAM : MOVE_IMMEDIATE,
            pack_flags(compression, RES_LOCAL, host),
            0, count, comm_offset, arcfg_offset, 
            0, 0, dst_addr, 0, 0, 0,
            src_rank, src_tag, 0, (stream & RES_STREAM) ? src_tag : 0
        );
    }
=======
    //if ETH_COMPRESSED is set, also set OP1_COMPRESSED
    compression |= (compression & ETH_COMPRESSED) >> 2;
    //calculate max segment size in elements, from element size 
    unsigned int max_seg_count = max_segment_size / Xil_In32(arcfg_offset);
    //calculate number of segments required for this send
    unsigned int nseg = (count+max_seg_count-1)/max_seg_count;
    int i;
    unsigned int expected_ack_count = 0;
    unsigned int ret = NO_ERROR;
    for(i=0; i<nseg; i++){
        start_move(
            MOVE_NONE,
            MOVE_ON_RECV,
            (stream & RES_STREAM) ? MOVE_STREAM : ((i==0) ? MOVE_IMMEDIATE : MOVE_STRIDE),
            compression, RES_LOCAL, 0,
            (i!=(nseg-1)) ? max_seg_count : (count-i*max_seg_count), 
            comm_offset, arcfg_offset, 
            0, 0, dst_addr, 
            0, 0, max_seg_count,
            src_rank, src_tag, 0, (stream & RES_STREAM) ? src_tag : 0
        );
        expected_ack_count++;
        if(expected_ack_count > 2){
            ret |= end_move();
            expected_ack_count--;
        }
    }
    for(i=0; i<expected_ack_count; i++){
        ret |= end_move();
    }
    return ret;
>>>>>>> 3ccb0323
}

//iterates over rx buffers until match is found or a timeout expires
//matches count, src and tag if tag is not ANY
//returns the index of the spare_buffer or -1 if not found
int seek_rx_buffer(
    unsigned int src_rank,
    unsigned int count,
    unsigned int src_tag
){
    unsigned int seq_num; //src_port TODO: use this variable to choose depending on session id or port
    int i;
    seq_num = world.ranks[src_rank].inbound_seq + 1;

    //TODO: use a list to store recent message received to avoid scanning in the entire spare_buffer_struct.
    //parse rx buffers until match is found
    //matches count, src
    //matches tag or tag is ANY
    //return buffer index
    unsigned int nbufs = Xil_In32(RX_BUFFER_COUNT_OFFSET);
    rx_buffer *rx_buf_list = (rx_buffer*)(cfgmem+RX_BUFFER_COUNT_OFFSET/4+1);
    for(i=0; i<nbufs; i++){
        if(rx_buf_list[i].status == STATUS_RESERVED)
        {
            if((rx_buf_list[i].rx_src == src_rank) && (rx_buf_list[i].rx_len == count))
            {
                if(((rx_buf_list[i].rx_tag == src_tag) || (src_tag == TAG_ANY)) && (rx_buf_list[i].sequence_number == seq_num) )
                {
                    //only now advance sequence number
                    world.ranks[src_rank].inbound_seq++;
                    return i;
                }
            }
        }
    }
    return -1;
}

//iterates over rx buffers until match is found or a timeout expires
//matches count, src and tag if tag is not ANY
//returns the index of the spare_buffer
//timeout is jumps to exception handler
//useful as infrastructure for [I]MProbe/[I]MRecv
int wait_on_rx(
    unsigned int src_rank,
    unsigned int count,
    unsigned int src_tag
){
    int idx, i;
    for(i = 0; timeout == 0 || i < timeout; i++){
        idx = seek_rx_buffer(src_rank, count, src_tag);
        if(idx >= 0) return idx;
    }
    return -1;
}

//1) receives from a rank
//2) sums with a a buffer
//3) the result is saved in (possibly another) local buffer
//use MOVE_ON_RECV
int fused_recv_reduce(
        unsigned int src_rank,
        unsigned int count,
        unsigned int func,
        uint64_t op0_addr,
        uint64_t dst_addr,
        unsigned int comm_offset,
        unsigned int arcfg_offset,
        unsigned int src_tag,
        unsigned int compression,
        unsigned int buftype
){
    unsigned int stream = buftype & 0xff;
    unsigned int host = (buftype >> 8) & 0xff;
    unsigned int err = NO_ERROR;

    //figure out compression
    //if ETH_COMPRESSED flag is set, then we need to set OP1_COMPRESSED (for the recv)
    //keep OP0_COMPRESSED and RES_COMPRESSED as-is
    compression = compression | ((compression & ETH_COMPRESSED) >> 2);

    err |= move(
        (stream & OP0_STREAM) ? MOVE_STREAM : MOVE_IMMEDIATE,
        MOVE_ON_RECV,
        (stream & RES_STREAM) ? MOVE_STREAM : MOVE_IMMEDIATE,
        pack_flags(compression, RES_LOCAL, host),
        func, count,
        comm_offset, arcfg_offset,
        op0_addr, 0, dst_addr, 0, 0, 0,
        src_rank, src_tag, 0, 0
    );

    return err;
}

//1) receives from a rank
//2) sums with a a buffer
//3) result is sent to another rank
//use MOVE_ON_RECV
int fused_recv_reduce_send(
        unsigned int src_rank,
        unsigned int dst_rank,
        unsigned int count,
        unsigned int func,
        uint64_t op0_addr,
        unsigned int comm_offset,
        unsigned int arcfg_offset,
        unsigned int mpi_tag,
        unsigned int compression,
        unsigned int buftype
){
    unsigned int stream = buftype & 0xff;
    unsigned int host = (buftype >> 8) & 0xff;
    unsigned int err = NO_ERROR;

    //figure out compression
    //if ETH_COMPRESSED flag is set, then we need to set OP1_COMPRESSED (for the recv)
    //and RES_COMPRESSED (for the send)
    //keep OP0_COMPRESSED as-is
    compression = (compression & OP0_COMPRESSED) | ((compression & ETH_COMPRESSED) >> 1) | ((compression & ETH_COMPRESSED) >> 2);

    err |= move(
        (stream & OP0_STREAM) ? MOVE_STREAM : MOVE_IMMEDIATE,
        MOVE_ON_RECV,
        MOVE_IMMEDIATE,
        pack_flags(compression, RES_REMOTE, host),
        func, count,
        comm_offset, arcfg_offset,
        op0_addr, 0, 0, 0, 0, 0,
        src_rank, mpi_tag, dst_rank, mpi_tag
    );

    return err;
}

//COLLECTIVES

//root reads multiple times the same segment and send it to each rank before
//moving to the next part of the buffer to be transmitted.
//use MOVE_IMMEDIATE and MOVE_INCREMENTING and MOVE_REPEATING in sequence
int broadcast(  unsigned int count,
                unsigned int src_rank,
                uint64_t buf_addr,
                unsigned int comm_offset,
                unsigned int arcfg_offset,
                unsigned int compression,
                unsigned int buftype){
    unsigned int stream = buftype & 0xff;
    unsigned int host = (buftype >> 8) & 0xff;
    int err = NO_ERROR;
    unsigned int max_seg_count;
    int elems_remaining = count;
    //convert max segment size to max segment count
    //if pulling from a stream, segment size is irrelevant and we use the
    //count directly because streams can't be read losslessly
    if(stream & OP0_STREAM){
        max_seg_count = count;
    } else{
        //compute count from uncompressed elem bytes in aright config
        //instead of Xil_In32 we could use:
        //(datapath_arith_config*)(arcfg_offset)->uncompressed_elem_bytes;
        max_seg_count = max_segment_size / Xil_In32(arcfg_offset);
    }

    int expected_ack_count = 0;
    while(elems_remaining > 0){
        //determine if we're sending or receiving
        if(src_rank == world.local_rank){
            //on the root we only care about ETH_COMPRESSED and OP0_COMPRESSED
            //so replace RES_COMPRESSED with ETH_COMPRESSED
            compression = compression | ((compression & ETH_COMPRESSED) >> 1);

            //send a segment to each of the ranks (excluding self)
            for(int i=0; i < world.size; i++){
                start_move(
                    (i==0) ? ((elems_remaining == count) ? MOVE_IMMEDIATE : MOVE_INCREMENT) : MOVE_REPEAT,
                    MOVE_NONE,
                    MOVE_IMMEDIATE,
                    pack_flags(compression, RES_REMOTE, host & OP0_HOST),
                    0, 
                    (i == src_rank) ? 0 : min(max_seg_count, elems_remaining),
                    comm_offset, arcfg_offset,
                    buf_addr, 0, 0, 0, 0, 0,
                    0, 0, i, TAG_ANY
                );
                expected_ack_count++;
                //start flushing out ACKs so our pipes don't fill up
                if(expected_ack_count > 8){
                    err |= end_move();
                    expected_ack_count--;
                }
            }
        } else{
            //on non-root nodes we only care about ETH_COMPRESSED and RES_COMPRESSED
            //so replace OP1_COMPRESSED with the value of ETH_COMPRESSED
            compression = compression | ((compression & ETH_COMPRESSED) >> 2);
            err |= move(
                MOVE_NONE,
                MOVE_ON_RECV,
                (elems_remaining == count) ? MOVE_IMMEDIATE : MOVE_INCREMENT,
                pack_flags(compression, RES_LOCAL, host & RES_HOST),
                0,
                min(max_seg_count, elems_remaining),
                comm_offset, arcfg_offset,
                0, 0, buf_addr, 0, 0, 0,
                src_rank, TAG_ANY, 0, 0
            );
        }
        elems_remaining -= max_seg_count;
    }
    //flush remaining ACKs 
    for(int i=0; i < expected_ack_count; i++){
        err |= end_move();
    }
    return err;
}

//scatter segment at a time. root sends each rank a segment in a round robin fashion
//use MOVE_IMMEDIATE and MOVE_INCREMENTING and MOVE_STRIDE in sequence
int scatter(unsigned int count,
            unsigned int src_rank,
            uint64_t src_buf_addr,
            uint64_t dst_buf_addr,
            unsigned int comm_offset,
            unsigned int arcfg_offset,
            unsigned int compression,
            unsigned int buftype){

    unsigned int stream = buftype & 0xff;
    unsigned int host = (buftype >> 8) & 0xff;
    //TODO: implement segmentation
    //TODO: scattering from/to stream

    int err = NO_ERROR;

    //determine if we're sending or receiving
    if(src_rank == world.local_rank){
        //on the root we only care about ETH_COMPRESSED and OP0_COMPRESSED
        //so replace RES_COMPRESSED with ETH_COMPRESSED
        compression = compression | ((compression & ETH_COMPRESSED) >> 1);

        for(int i=0; i < world.size; i++){
            start_move(
                (i==0) ? MOVE_IMMEDIATE : MOVE_INCREMENT,
                MOVE_NONE,
                MOVE_IMMEDIATE,
                pack_flags(compression, (i==src_rank) ? RES_LOCAL : RES_REMOTE, host & (OP0_HOST | RES_HOST)),
                0,
                count,
                comm_offset, arcfg_offset,
                src_buf_addr, 0, dst_buf_addr, 0, 0, 0,
                0, 0, i, TAG_ANY
            );
        }
        for(int i=0; i < world.size; i++){
            err |= end_move();
        }
    } else{
        //on non-root odes we only care about ETH_COMPRESSED and RES_COMPRESSED
        //so replace OP0_COMPRESSED with the value of ETH_COMPRESSED
        compression = compression | ((compression & ETH_COMPRESSED) >> 2);
        err |= move(
            MOVE_NONE,
            MOVE_ON_RECV,
            MOVE_IMMEDIATE,
            pack_flags(compression, RES_LOCAL, host & RES_HOST),
            0,
            count,
            comm_offset, arcfg_offset,
            0, 0, dst_buf_addr, 0, 0, 0,
            src_rank, TAG_ANY, 0, 0
        );
    }

    return err;
}

//ring gather: non root relay data to the root. root copies segments in dst buffer as they come.
//on root, SEND_ON_RECV
//elsewhere MOVE_STRIDE then SEND_ON_RECV for relay
int gather( unsigned int count,
            unsigned int root_rank,
            uint64_t src_buf_addr,
            uint64_t dst_buf_addr,
            unsigned int comm_offset,
            unsigned int arcfg_offset,
            unsigned int compression,
            unsigned int buftype){
    unsigned int stream = buftype & 0xff;
    unsigned int host = (buftype >> 8) & 0xff;
    uint64_t tmp_buf_addr;
    unsigned int i, curr_pos, next_in_ring, prev_in_ring, number_of_shift;
    int err = NO_ERROR;

    next_in_ring = (world.local_rank + 1) % world.size;
    prev_in_ring = (world.local_rank + world.size - 1) % world.size;

    if(root_rank == world.local_rank){ //root ranks mainly receives

        //we need to compute correct compression schemes from the input compression flags
        //copy to self: keep all flags except ETH_COMPRESSED, which should be reset for safety
        //recv: keep RES_COMPRESSED and replace OP0_COMPRESSED with value of ETH_COMPRESSED
        unsigned int copy_compression = compression & ~ETH_COMPRESSED;
        unsigned int recv_compression = compression | ((compression & ETH_COMPRESSED) >> 2);

        //initialize destination address in offload core
        start_move(
            MOVE_NONE,
            MOVE_NONE,
            MOVE_IMMEDIATE,
            pack_flags(NO_COMPRESSION, RES_LOCAL, NO_HOST),
            0,
            0,
            comm_offset, arcfg_offset,
            0, 0, dst_buf_addr, 0, 0, 0,
            0, 0, 0, 0
        );

        //receive from all members of the communicator
        curr_pos = world.local_rank;
        for(i=0; i<world.size; i++){
            start_move(
                (i==0) ? MOVE_IMMEDIATE : MOVE_NONE,
                (i==0) ? MOVE_NONE : MOVE_ON_RECV,
                MOVE_STRIDE,
                pack_flags((i==0) ? copy_compression : recv_compression, RES_LOCAL, host),
                0,
                count,
                comm_offset, arcfg_offset,
                src_buf_addr, 0, 0, 0, 0, count*((i==0) ? curr_pos : ((curr_pos==(world.size-1)) ? (world.size-1) : -1)),
                prev_in_ring, TAG_ANY, 0, 0
            );
            //update current position
            curr_pos = (curr_pos + world.size - 1) % world.size;
        }
        for(i=0; i<=world.size; i++){
            err |= end_move();
        }
    }else{
        //non root ranks sends their data + relay others data to the next rank in sequence
        // as a daisy chain

        //we need to compute correct compression schemes from the input compression flags
        //send: keep all flags except RES_COMPRESSED, which should be replaced by ETH_COMPRESSED
        //relay: keep ETH_COMPRESSED, reset everything else
        unsigned int send_compression = (compression & ~RES_COMPRESSED) | ((compression & ETH_COMPRESSED) >> 1);
        unsigned int relay_compression = ((compression & ETH_COMPRESSED) >> 1) | ((compression & ETH_COMPRESSED) >> 2);

        //first send our own data
        start_move(
            MOVE_IMMEDIATE,
            MOVE_NONE,
            MOVE_IMMEDIATE,
            pack_flags(send_compression, RES_REMOTE, host),
            0,
            count,
            comm_offset, arcfg_offset,
            src_buf_addr, 0, 0, 0, 0, 0,
            0, 0, next_in_ring, TAG_ANY
        );
        //next relay a number of times depending on our position in the ring
        number_of_shift = ((world.size+world.local_rank-root_rank)%world.size) - 1 ; //distance to the root
        for (i=0; i<number_of_shift; i++){
            start_move(
                MOVE_NONE,
                MOVE_ON_RECV,
                MOVE_IMMEDIATE,
                pack_flags(relay_compression, RES_REMOTE, NO_HOST),
                0,
                count,
                comm_offset, arcfg_offset,
                0, 0, 0, 0, 0, 0,
                prev_in_ring, TAG_ANY, next_in_ring, TAG_ANY
            );
        }
        for(i=0; i<=number_of_shift; i++){
            err |= end_move();
        }
    }
    return err;
}

//naive fused: 1) receive a segment 2) move in the dest buffer 3) relay to next rank
int allgather(
    unsigned int count,
    uint64_t src_buf_addr,
    uint64_t dst_buf_addr,
    unsigned int comm_offset,
    unsigned int arcfg_offset,
    unsigned int compression,
    unsigned int buftype
){
    unsigned int stream = buftype & 0xff;
    unsigned int host = (buftype >> 8) & 0xff;
    int i, curr_pos, rel_stride, abs_stride, next_in_ring, prev_in_ring;
    int err = NO_ERROR;

    //compression is tricky for the relay: we've already received into the destination buffer
    //with associated flag RES_COMPRESSED; this buffer becomes the source for a send
    //so if RES_COMPRESSED is set, OP0_COMPRESSED must be set for the send, and RES_COMPRESSED reset
    unsigned int relay_compression = (compression & RES_COMPRESSED) ? (compression | OP0_COMPRESSED) : compression;
    relay_compression &= ~(RES_COMPRESSED);

    next_in_ring = (world.local_rank + 1) % world.size;
    prev_in_ring = (world.local_rank + world.size - 1) % world.size;

    //prime the address slot for the destination, so we can subsequently stride against it
    start_move(
        MOVE_NONE, MOVE_NONE, MOVE_IMMEDIATE,
        pack_flags(NO_COMPRESSION, RES_LOCAL, NO_HOST),
        0,
        0,
        0, arcfg_offset,
        src_buf_addr, 0, dst_buf_addr, 0, 0, 0,
        0, 0, 0, 0
    );

    //copy our local data into the appropriate destination slot
    start_move(
        MOVE_IMMEDIATE, MOVE_NONE, MOVE_STRIDE,
        pack_flags(compression, RES_LOCAL, host),
        0,
        count,
        0, arcfg_offset,
        src_buf_addr, 0, 0, 0, 0, count*world.local_rank,
        0, 0, 0, 0
    );

    //send to next in ring
    //ETH_COMPRESSED flag overwrites RES_COMPRESSED
    start_move(
        MOVE_IMMEDIATE, MOVE_NONE, MOVE_IMMEDIATE,
        pack_flags(compression | ((compression & ETH_COMPRESSED) >> 1), RES_REMOTE, host),
        0,
        count,
        comm_offset, arcfg_offset,
        src_buf_addr, 0, 0, 0, 0, 0,
        0, 0, next_in_ring, TAG_ANY
    );

    err |= end_move();
    err |= end_move();
    err |= end_move();

    //receive and forward from all other members of the communicator
    curr_pos = world.local_rank;
    for(i=0; i<world.size-1; i++){
        rel_stride = count*((curr_pos == 0) ? (world.size-1) : -1);
        abs_stride = count*((curr_pos == 0) ? (world.size-1) : curr_pos-1);

        //we use a blocking move here, because we want to avoid a race condition with the relay below
        //TODO: avoid this; we either need to solve the RAW dependency in hardware (the generic approach),
        //or a way to reuse a rx buffer (solves this problem in particular but does not extend to e.g. reduces)
        //e.g. MOVE_ON_RECV_KEEP which would keep the RX buffer in the pending state
        // on compression: ETH_COMPRESSED flag overwrites OP1_COMPRESSED
        err |= move(
            MOVE_NONE, MOVE_ON_RECV, MOVE_STRIDE,
            pack_flags(compression | ((compression & ETH_COMPRESSED) >> 2), RES_LOCAL, host & RES_HOST),
            0,
            count,
            comm_offset, arcfg_offset,
            0, 0, 0, 0, 0, rel_stride,
            prev_in_ring, TAG_ANY, 0, 0
        );

        if(i < world.size-2){ //if not the last data, relay to the next in ring
            //first prime the address
            start_move(
                MOVE_NONE, MOVE_IMMEDIATE, MOVE_NONE,
                pack_flags(NO_COMPRESSION, RES_REMOTE, NO_HOST),
                0,
                0,
                comm_offset, arcfg_offset,
                0, dst_buf_addr, 0, 0, 0, 0,
                0, 0, next_in_ring, TAG_ANY
            );
            //send
            //here we're copying from the result buffer back into the network, so
            //RES_COMPRESSED flag overwrites OP0_COMPRESSED, and
            //ETH_COMPRESSED flag overwrites RES_COMPRESSED
            start_move(
                MOVE_NONE, MOVE_STRIDE, MOVE_IMMEDIATE,
                pack_flags(((compression & RES_COMPRESSED) >> 2) | ((compression & ETH_COMPRESSED) >> 1), RES_REMOTE, host),
                0,
                count,
                comm_offset, arcfg_offset,
                0, 0, 0, 0, abs_stride, 0,
                0, 0, next_in_ring, TAG_ANY
            );

            err |= end_move();
            err |= end_move();
        }
        curr_pos = (curr_pos + world.size - 1) % world.size;
    }

    return err;
}


//every rank receives a buffer it reduces its own buffer and forwards to next rank in the ring
int reduce( unsigned int count,
            unsigned int func,
            unsigned int root_rank,
            uint64_t src_addr,
            uint64_t dst_addr,
            unsigned int comm_offset,
            unsigned int arcfg_offset,
            unsigned int compression,
            unsigned int buftype){
    unsigned int stream = buftype & 0xff;
    unsigned int host = (buftype >> 8) & 0xff;
    unsigned int next_in_ring = (world.local_rank + 1) % world.size;
    unsigned int prev_in_ring = (world.local_rank + world.size-1) % world.size;

    if(world.size == 1){
        //corner-case copy for when running a single-node reduction
        return copy(count, src_addr, dst_addr, arcfg_offset, compression, buftype);
    }else if( prev_in_ring == root_rank){
        //non root ranks immediately after the root sends; only OP0_STREAM and OP0_HOST flags are relevant here
        return send(next_in_ring, count, src_addr, comm_offset, arcfg_offset, TAG_ANY, compression, ((host & OP0_HOST) << 8) | (stream & OP0_STREAM));
    }else if (world.local_rank != root_rank){
        //non root ranks sends their data + data received from previous rank to the next rank in sequence as a daisy chain; only OP0_STREAM flag is relevant here
        return fused_recv_reduce_send(prev_in_ring, next_in_ring, count, func, src_addr, comm_offset, arcfg_offset, TAG_ANY, compression, ((host & OP0_HOST) << 8) | (stream & OP0_STREAM));
    }else{
        //root only receive from previous node in the ring, add its local buffer and save in destination buffer
        return fused_recv_reduce(prev_in_ring, count, func, src_addr, dst_addr, comm_offset, arcfg_offset, TAG_ANY, compression, buftype);
    }
}

//reduce_scatter: (a,b,c), (1,2,3), (X,Y,Z) -> (a+1+X,,) (,b+2+Y,) (,,c+3+Z)
//count == size of chunks
int reduce_scatter(
    unsigned int count,
    unsigned int func,
    uint64_t src_buf_addr,
    uint64_t dst_buf_addr,
    unsigned int comm_offset,
    unsigned int arcfg_offset,
    unsigned int compression,
    unsigned int buftype
){
    unsigned int stream = buftype & 0xff;
    unsigned int host = (buftype >> 8) & 0xff;
    int i, curr_pos, rel_stride, abs_stride, next_in_ring, prev_in_ring;
    int err = NO_ERROR;
    unsigned int tmp_compression = NO_COMPRESSION;

    if(world.size == 1){
        //corner-case copy for when running a single-node reduction
        return copy(count, src_buf_addr, dst_buf_addr, arcfg_offset, compression, buftype);
    }

    next_in_ring = (world.local_rank + 1) % world.size;
    prev_in_ring = (world.local_rank + world.size - 1) % world.size;

    //preamble: send our data to next in ring
    //prime the address slot for the source, so we can subsequently stride against it
    start_move(
        MOVE_IMMEDIATE, MOVE_NONE, MOVE_NONE,
        pack_flags(NO_COMPRESSION, RES_LOCAL, NO_HOST),
        0,
        0,
        0, arcfg_offset,
        src_buf_addr, 0, 0, 0, 0, 0,
        0, 0, 0, 0
    );

    curr_pos = prev_in_ring;

    //send local chunk to next in ring
    //send: keep OP0_COMPRESSED, replace RES_COMPRESSED by ETH_COMPRESSED
    tmp_compression = (compression & OP0_COMPRESSED) | ((compression & ETH_COMPRESSED) >> 1);
    start_move(
        MOVE_STRIDE, MOVE_NONE, MOVE_IMMEDIATE,
        pack_flags(tmp_compression, RES_REMOTE, host & OP0_HOST),
        0,
        count,
        comm_offset, arcfg_offset,
        0, 0, 0, count*curr_pos, 0, 0,
        0, 0, next_in_ring, TAG_ANY
    );

    //receive and reduce+forward from all other members of the communicator
    for(i=0; i<world.size-1; i++){
        rel_stride = count*((curr_pos == 0) ? (world.size-1) : -1);

        //simultaneous receive, reduce and send for the received chunk,
        //unless it is the last step, in which case we don't send, but save locally
        if(i < world.size-2){
            tmp_compression = (compression & OP0_COMPRESSED) | ((compression & ETH_COMPRESSED) >> 2) | ((compression & ETH_COMPRESSED) >> 1);
            start_move(
                MOVE_STRIDE, MOVE_ON_RECV, MOVE_IMMEDIATE,
                pack_flags(tmp_compression, RES_REMOTE, host & OP0_HOST),
                func,
                count,
                comm_offset, arcfg_offset,
                0, 0, 0, rel_stride, 0, 0,
                prev_in_ring, TAG_ANY, next_in_ring, TAG_ANY
            );
        } else{
            tmp_compression = compression | ((compression & ETH_COMPRESSED) >> 2);
            start_move(
                MOVE_STRIDE, MOVE_ON_RECV, MOVE_IMMEDIATE,
                pack_flags(tmp_compression, RES_LOCAL, host),
                func,
                count,
                comm_offset, arcfg_offset,
                0, 0, dst_buf_addr, rel_stride, 0, 0,
                prev_in_ring, TAG_ANY, 0, 0
            );
        }
        curr_pos = (curr_pos + world.size - 1) % world.size;
        //pop one result here to keep the result FIFO not full
        err |= end_move();
    }

    //pop final two results
    err |= end_move();
    err |= end_move();

    return err;
}

//2 stage allreduce: fused reduce_scatter+all_gather
int allreduce(
    unsigned int count,
    unsigned int func,
    uint64_t src_buf_addr,
    uint64_t dst_buf_addr,
    unsigned int comm_offset,
    unsigned int arcfg_offset,
    unsigned int compression,
    unsigned int buftype
){
    unsigned int stream = buftype & 0xff;
    unsigned int host = (buftype >> 8) & 0xff;
    int i, curr_pos, curr_count, rel_stride, abs_stride, next_in_ring, prev_in_ring;
    unsigned int max_seg_count, elems_remaining, elems, bulk_count, tail_count, moved_bytes;
    int err = NO_ERROR;
    unsigned int tmp_compression = NO_COMPRESSION;
    uint64_t seg_src_buf_addr = src_buf_addr;
    uint64_t seg_dst_buf_addr = dst_buf_addr;

    if(world.size == 1){
        //corner-case copy for when running a single-node reduction
        return copy(count, src_buf_addr, dst_buf_addr, arcfg_offset, compression, stream);
    }

    //convert max segment size to max segment count
    //if pulling from a stream, segment size is irrelevant and we use the
    //count directly because streams can't be read losslessly
    if (stream & OP0_STREAM) {
        max_seg_count = count;
    } else {
        //compute count from uncompressed elem bytes in aright config
        //instead of Xil_In32 we could use:
        //(datapath_arith_config*)(arcfg_offset)->uncompressed_elem_bytes;
        max_seg_count = max_segment_size / Xil_In32(arcfg_offset);
        // Round max segment size down to align with world size
        max_seg_count -= max_seg_count % world.size;
    }

    next_in_ring = (world.local_rank + 1) % world.size;
    prev_in_ring = (world.local_rank + world.size - 1) % world.size;

    for (elems_remaining = count; elems_remaining > 0; elems_remaining -= elems) {
        elems = min(max_seg_count, elems_remaining);

        //we need to break the input into world.size chunks of equal size
        //if count does not divide by world.size, the chunk with the largest index (tail) will be smaller
        bulk_count = (elems + world.size - 1) / world.size;//equivalent to ceil(elems/world.size)
        tail_count = elems - bulk_count * (world.size - 1);

        //preamble: send our data to next in ring
        //prime the address slots for the source and destination,
        //so we can subsequently stride against them
        start_move(
            MOVE_IMMEDIATE, MOVE_NONE, MOVE_IMMEDIATE,
            pack_flags(NO_COMPRESSION, RES_LOCAL, NO_HOST),
            0,
            0,
            0, arcfg_offset,
            seg_src_buf_addr, 0, seg_dst_buf_addr, 0, 0, 0,
            0, 0, 0, 0
        );

        //send local chunk to next in ring
        //send: keep OP0_COMPRESSED, replace RES_COMPRESSED by ETH_COMPRESSED
        tmp_compression = (compression & OP0_COMPRESSED) | ((compression & ETH_COMPRESSED) >> 1);
        start_move(
            MOVE_STRIDE, MOVE_NONE, MOVE_IMMEDIATE,
            pack_flags(tmp_compression, RES_REMOTE, host & OP0_HOST),
            0,
            (world.local_rank == world.size - 1) ? tail_count: bulk_count,
            comm_offset, arcfg_offset,
            0, 0, 0, bulk_count * world.local_rank, 0, 0,
            0, 0, next_in_ring, TAG_ANY
        );

        //receive and reduce+forward from all other members of the communicator
        curr_pos = world.local_rank;
        for (i = 0; i < world.size - 1; i++) {
            rel_stride = bulk_count*((curr_pos == 0) ? (world.size-1) : -1);
            curr_count = (curr_pos == 0) ? tail_count : bulk_count;

            //simultaneous receive, reduce and send for the received chunk,
            //unless it is the last step, in which case we don't send, but save locally
            //unlike normal reduce-scatter, we don't save at offset 0 in the destination buffer
            //but at the appropriate offset for the data being saved
            if(i < world.size-2){
                //compression: if ETH_COMPRESSED is set then we receive compressed data over the network,
                //so we must set OP1_COMPRESSED here. Also keep OP0_COMPRESSED the same since we're reading from
                //initial data. RES_COMPRESSED must be replaced by ETH_COMPRESSED since the result
                //goes out to network
                tmp_compression = (compression & OP0_COMPRESSED) | ((compression & ETH_COMPRESSED) >> 2) | ((compression & ETH_COMPRESSED) >> 1);
                start_move(
                    MOVE_STRIDE, MOVE_ON_RECV, MOVE_IMMEDIATE,
                    pack_flags(tmp_compression, RES_REMOTE, host & OP0_HOST),
                    func,
                    curr_count,
                    comm_offset, arcfg_offset,
                    0, 0, 0, rel_stride, 0, 0,
                    prev_in_ring, TAG_ANY, next_in_ring, TAG_ANY
                );
            } else {
                //compression: if ETH_COMPRESSED is set then we receive compressed data over the network,
                //so we must set OP1_COMPRESSED here. Also keep RES_COMPRESSED and OP0_COMPRESSED the same.
                tmp_compression = compression | ((compression & ETH_COMPRESSED) >> 2);
                start_move(
                    MOVE_STRIDE, MOVE_ON_RECV, MOVE_STRIDE,
                    pack_flags(tmp_compression, RES_LOCAL, host),
                    func,
                    curr_count,
                    comm_offset, arcfg_offset,
                    0, 0, 0, rel_stride, 0, bulk_count * next_in_ring,
                    prev_in_ring, TAG_ANY, 0, 0
                );
            }
            curr_pos = (curr_pos + world.size - 1) % world.size;
            //pop one result here to keep the result FIFO not full
            err |= end_move();
        }

        //pop final two results for reduce-scatter
        err |= end_move();
        err |= end_move();

        //next phase: allgather

        //send to next in ring, from seg_dst_buf_addr where we stored the scattered reduction result
        start_move(
            MOVE_IMMEDIATE, MOVE_NONE, MOVE_NONE,
            pack_flags(NO_COMPRESSION, RES_LOCAL, NO_HOST),
            0,
            0,
            0, arcfg_offset,
            seg_dst_buf_addr, 0, 0, 0, 0, 0,
            0, 0, 0, 0
        );
        //send: keep all flags except RES_COMPRESSED, which should be replaced by ETH_COMPRESSED
        tmp_compression = (compression & ~RES_COMPRESSED) | ((compression & ETH_COMPRESSED) >> 1);
        start_move(
            MOVE_STRIDE, MOVE_NONE, MOVE_IMMEDIATE,
            pack_flags(tmp_compression, RES_REMOTE, host & OP0_HOST),
            0,
            (next_in_ring == world.size - 1) ? tail_count : bulk_count,
            comm_offset, arcfg_offset,
            0, 0, 0, bulk_count * next_in_ring, 0, 0,
            0, 0, next_in_ring, TAG_ANY
        );

        err |= end_move();
        err |= end_move();

        //receive and forward from all other members of the communicator
        curr_pos = next_in_ring;
        for (i = 0; i < world.size - 1; i++) {
            rel_stride = bulk_count * ((curr_pos == 0) ? (world.size - 1) : -1);
            curr_count = (curr_pos == 0) ? tail_count : bulk_count;

            //we use a blocking move here, because we want to avoid a race condition with the relay below
            //TODO: avoid this; we either need to solve the RAW dependency in hardware (the generic approach),
            //or a way to reuse a rx buffer (solves this problem in particular but does not extend to e.g. reduces)
            //e.g. MOVE_ON_RECV_KEEP which would keep the RX buffer in the pending state
            tmp_compression = (compression & RES_COMPRESSED) | ((compression & ETH_COMPRESSED) >> 2);
            err |= move(
                MOVE_NONE, MOVE_ON_RECV, MOVE_STRIDE,
                pack_flags(tmp_compression, RES_LOCAL, host & RES_HOST),
                0,
                curr_count,
                comm_offset, arcfg_offset,
                0, 0, 0, 0, 0, rel_stride,
                prev_in_ring, TAG_ANY, 0, 0
            );
            curr_pos = (curr_pos + world.size - 1) % world.size;
            curr_count = (curr_pos == (world.size - 1)) ? tail_count : bulk_count;
            if (i < world.size - 2) { //if not the last data, relay to the next in ring
                //first prime the address
                start_move(
                    MOVE_NONE, MOVE_IMMEDIATE, MOVE_NONE,
                    pack_flags(NO_COMPRESSION, RES_REMOTE, NO_HOST),
                    0,
                    0,
                    0, arcfg_offset,
                    0, seg_dst_buf_addr, 0, 0, 0, 0,
                    0, 0, 0, 0
                );
                //send
                //we're re-sending from the result, so copy RES_COMPRESSED over OP1_COMPRESSED,
                //and ETH_COMPRESSED over RES_COMPRESSED
                tmp_compression = ((compression & RES_COMPRESSED) >> 1) | ((compression & ETH_COMPRESSED) >> 1);
                start_move(
                    MOVE_NONE, MOVE_STRIDE, MOVE_IMMEDIATE,
                    pack_flags(tmp_compression, RES_REMOTE, ((host & RES_COMPRESSED) >> 1)),
                    0,
                    curr_count,
                    comm_offset, arcfg_offset,
                    0, 0, 0, 0, bulk_count * curr_pos, 0,
                    0, 0, next_in_ring, TAG_ANY
                );

                err |= end_move();
                err |= end_move();
            }
        }

        moved_bytes = elems * Xil_In32(arcfg_offset);
        seg_src_buf_addr += moved_bytes;
        seg_dst_buf_addr += moved_bytes;
    }

    return err;
}

//barrier: swing a minimal packet around the ring then return
//Ideally count would be  computed such that the message is 64B; this is
//because using packets of size multiples of 64 keeps memory
//accesses in the TCP stack aligned (so 1B would be slower than 64B)
//requires a buffer from which we pull the 64B
int barrier(
    uint64_t src_buf_addr,
    unsigned int comm_offset,
    unsigned int arcfg_offset
){
    unsigned int count = 1;
    int i, next_in_ring, prev_in_ring;
    int err = NO_ERROR;

    if(world.size == 1){
        //corner-case copy for when running a single-node barrier
        return NO_ERROR;
    }

    next_in_ring = (world.local_rank + 1) % world.size;
    prev_in_ring = (world.local_rank + world.size - 1) % world.size;

    //send local chunk to next in ring
    start_move(
        MOVE_IMMEDIATE, MOVE_NONE, MOVE_IMMEDIATE,
        pack_flags(NO_COMPRESSION, RES_REMOTE, NO_HOST),
        0,
        count,
        comm_offset, arcfg_offset,
        src_buf_addr, 0, 0, 0, 0, 0,
        0, 0, next_in_ring, TAG_ANY
    );

    //receive and forward from all other members of the communicator
    for(i=0; i<world.size-1; i++){
        //simultaneous receive, and send for the received chunk,
        //unless it is the last step, in which case we copy back to the source buffer
        if(i < world.size-2){
            start_move(
                MOVE_NONE, MOVE_ON_RECV, MOVE_IMMEDIATE,
                pack_flags(NO_COMPRESSION, RES_REMOTE, NO_HOST),
                0,
                count,
                comm_offset, arcfg_offset,
                0, 0, 0, 0, 0, 0,
                prev_in_ring, TAG_ANY, next_in_ring, TAG_ANY
            );
        } else {
            start_move(
                MOVE_NONE, MOVE_ON_RECV, MOVE_IMMEDIATE,
                pack_flags(NO_COMPRESSION, RES_LOCAL, NO_HOST),
                0,
                count,
                comm_offset, arcfg_offset,
                0, 0, src_buf_addr, 0, 0, 0,
                prev_in_ring, TAG_ANY, 0, 0
            );
        }
        //pop one result here to keep the result FIFO not full
        err |= end_move();
    }

    //pop final result
    err |= end_move();

    return err;
}

//placeholder for all-to-all collective
int all_to_all(){
    return NO_ERROR;
}


//startup and main

void check_hwid(void){
    // read HWID from hardware and copy it to host-accessible memory
    // TODO: check the HWID against expected
    unsigned int hwid = Xil_In32(GPIO2_DATA_REG);
    Xil_Out32(HWID_OFFSET, hwid);
}

//initialize the system
void init(void) {
    // write a zero into CFGRDY SFR, indicating the config is not valid
    // indicating to the driver it needs to configure the CCLO
    Xil_Out32(CFGRDY_OFFSET, 0);
    // Wipe and re-fetch hardware ID
    Xil_Out32(HWID_OFFSET, 0);
    check_hwid();
    //deactivate reset of all peripherals
    SET(GPIO_DATA_REG, GPIO_SWRST_MASK);
    //mark init done
    SET(GPIO_DATA_REG, GPIO_READY_MASK);
}

//reset the control module
//since this cancels any dma movement in flight and
//clears the queues it's necessary to reset the dma tag and dma_tag_lookup
void encore_soft_reset(void){
    //1. activate reset pin
    CLR(GPIO_DATA_REG, GPIO_SWRST_MASK);
}

//poll for a call from the host
static inline void wait_for_call(void) {
    // Poll the host cmd queue
    unsigned int invalid;
    do {
        invalid = 0;
        invalid += tngetd(CMD_CALL);
    } while (invalid);
}

//signal finish to the host and write ret value in exchange mem
void finalize_call(unsigned int retval) {
    Xil_Out32(RETVAL_OFFSET, retval);
    // Done: Set done and idle
    putd(STS_CALL, retval);
}

void run() {
    unsigned int retval;
    unsigned int scenario, count, comm, root_src_dst, function, msg_tag;
    unsigned int datapath_cfg, compression_flags, buftype_flags;
    unsigned int op0_addrl, op0_addrh, op1_addrl, op1_addrh, res_addrl, res_addrh;
    uint64_t op0_addr, op1_addr, res_addr;

    init();

    while (1) {
        wait_for_call();

        //read parameters from host command queue
        scenario            = getd(CMD_CALL);
        count               = getd(CMD_CALL);
        comm                = getd(CMD_CALL);
        root_src_dst        = getd(CMD_CALL);
        function            = getd(CMD_CALL);
        msg_tag             = getd(CMD_CALL);
        datapath_cfg        = getd(CMD_CALL);
        compression_flags   = getd(CMD_CALL);
        buftype_flags       = getd(CMD_CALL);
        op0_addrl           = getd(CMD_CALL);
        op0_addrh           = getd(CMD_CALL);
        op1_addrl           = getd(CMD_CALL);
        op1_addrh           = getd(CMD_CALL);
        res_addrl           = getd(CMD_CALL);
        res_addrh           = getd(CMD_CALL);

        op0_addr = ((uint64_t) op0_addrh << 32) | op0_addrl;
        op1_addr = ((uint64_t) op1_addrh << 32) | op1_addrl;
        res_addr = ((uint64_t) res_addrh << 32) | res_addrl;

        //initialize arithmetic/compression config and communicator
        //NOTE: these are global because they're used in a lot of places but don't change during a call
        //TODO: determine if they can remain global in hierarchical collectives
        if(!comm_cached || (comm != comm_cache_adr)){
            world = find_comm(comm);
            comm_cached = true;
            comm_cache_adr = comm;
        }

        switch (scenario)
        {
            case ACCL_COPY:
                retval = copy(count, op0_addr, res_addr, datapath_cfg, compression_flags, buftype_flags);
                break;
            case ACCL_COMBINE:
                retval = combine(count, function, op0_addr, op1_addr, res_addr, datapath_cfg, compression_flags, buftype_flags);
                break;
            case ACCL_SEND:
                retval = send(root_src_dst, count, op0_addr, comm, datapath_cfg, msg_tag, compression_flags, buftype_flags);
                break;
            case ACCL_RECV:
                retval = recv(root_src_dst, count, res_addr, comm, datapath_cfg, msg_tag, compression_flags, buftype_flags);
                break;
            case ACCL_BCAST:
                retval = broadcast(count, root_src_dst, op0_addr, comm, datapath_cfg, compression_flags, buftype_flags);
                break;
            case ACCL_SCATTER:
                retval = scatter(count, root_src_dst, op0_addr, res_addr, comm, datapath_cfg, compression_flags, buftype_flags);
                break;
            case ACCL_GATHER:
                retval = gather(count, root_src_dst, op0_addr, res_addr, comm, datapath_cfg, compression_flags, buftype_flags);
                break;
            case ACCL_REDUCE:
                retval = reduce(count, function, root_src_dst, op0_addr, res_addr, comm, datapath_cfg, compression_flags, buftype_flags);
                break;
            case ACCL_ALLGATHER:
                retval = allgather(count, op0_addr, res_addr, comm, datapath_cfg, compression_flags, buftype_flags);
                break;
            case ACCL_REDUCE_SCATTER:
                retval = reduce_scatter(count, function, op0_addr, res_addr, comm, datapath_cfg, compression_flags, buftype_flags);
                break;
            case ACCL_ALLREDUCE:
                retval = allreduce(count, function, op0_addr, res_addr, comm, datapath_cfg, compression_flags, buftype_flags);
                break;
            case ACCL_BARRIER:
                retval = barrier(op0_addr, comm, datapath_cfg);
                break;
            case ACCL_ALLTOALL:
                retval = all_to_all();
                break;
            case ACCL_CONFIG:
                retval = 0;
                switch (function)
                {
                    case HOUSEKEEP_SWRST:
                        encore_soft_reset();
                        finalize_call(retval);
                        return;
                    case HOUSEKEEP_PKTEN:
                        start_depacketizer();
                        start_packetizer(MAX_PACKETSIZE);
                        start_offload_engines();
                        break;
                    case HOUSEKEEP_TIMEOUT:
                        timeout = count;
                        break;
                    case HOUSEKEEP_EAGER_MAX_SIZE:
                        max_eager_size = count;
                        break;
                    case HOUSEKEEP_SET_MAX_SEGMENT_SIZE:
                        retval = DMA_NOT_EXPECTED_BTT_ERROR;
                        if(count < DMA_MAX_BTT){
                            max_segment_size = count;
                            retval = NO_ERROR;
                        }
                        break;
                    default:
                        break;
                }
                break;
            default:
                retval = NO_ERROR;
                break;
        }
        finalize_call(retval);
    }
}

void run_accl() {
    while(true){
        run();
    }
}

#ifndef MB_FW_EMULATION
int main(int argc, char **argv){
    run_accl();
}
#endif<|MERGE_RESOLUTION|>--- conflicted
+++ resolved
@@ -321,12 +321,12 @@
     unsigned int compression,
     unsigned int buftype
 ) {
-<<<<<<< HEAD
     unsigned int host = (buftype >> 8) & 0xff;
     unsigned int stream = buftype & 0xff;
     //get count in bytes
     unsigned int bytes_count = Xil_In32(arcfg_offset)*count;
     if((bytes_count > max_eager_size) && (compression == NO_COMPRESSION) && (stream == NO_STREAM)){
+        //Rendezvous without segmentation
         //get remote address
         uint64_t dst_addr;
         bool dst_host;
@@ -345,60 +345,43 @@
             0, 0, dst_rank, dst_tag
         );
     } else {
+        //Eager with segmentation
         //if ETH_COMPRESSED is set, also set RES_COMPRESSED
         compression |= (compression & ETH_COMPRESSED) >> 1;
         //TODO: when doing a one-sided send to a remote stream, check:
         //dst_tag is < 247 (for correct routing on remote side)
         //destination compression == Ethernet compression
         //(since data can't be decompressed on remote side)
-        return move(
-            (stream & OP0_STREAM) ? MOVE_STREAM : MOVE_IMMEDIATE,
-            MOVE_NONE,
-            (stream & RES_STREAM) ? MOVE_STREAM : MOVE_IMMEDIATE,
-            pack_flags(compression, (dst_rank == world.local_rank) ? RES_LOCAL : RES_REMOTE, host),
-            0, count, comm_offset, arcfg_offset, 
-            src_addr, 0, 0, 0, 0, 0,
-            0, 0, dst_rank, dst_tag
-        );
-    }
-
-=======
-    //if ETH_COMPRESSED is set, also set RES_COMPRESSED
-    compression |= (compression & ETH_COMPRESSED) >> 1;
-    //TODO: when doing a one-sided send to a remote stream, check:
-    //dst_tag is < 247 (for correct routing on remote side)
-    //destination compression == Ethernet compression
-    //(since data can't be decompressed on remote side)
-    //calculate max segment size in elements, from element size 
-    unsigned int max_seg_count = max_segment_size / Xil_In32(arcfg_offset);
-    //calculate number of segments required for this send
-    unsigned int nseg = (count+max_seg_count-1)/max_seg_count;
-    int i;
-    unsigned int expected_ack_count = 0;
-    unsigned int ret = NO_ERROR;
-    for(i=0; i<nseg; i++){
-        start_move(
-            (stream & OP0_STREAM) ? MOVE_STREAM : ((i==0) ? MOVE_IMMEDIATE : MOVE_STRIDE),
-            MOVE_NONE,
-            (stream & RES_STREAM) ? MOVE_STREAM : MOVE_IMMEDIATE,
-            compression, (dst_rank == world.local_rank) ? RES_LOCAL : RES_REMOTE, 0,
-            (i!=(nseg-1)) ? max_seg_count : (count-i*max_seg_count), 
-            comm_offset, arcfg_offset, 
-            src_addr, 0, 0, 
-            max_seg_count, 0, 0,
-            0, 0, dst_rank, dst_tag
-        );
-        expected_ack_count++;
-        if(expected_ack_count > 2){
+        //calculate max segment size in elements, from element size 
+        unsigned int max_seg_count = max_segment_size / Xil_In32(arcfg_offset);
+        //calculate number of segments required for this send
+        unsigned int nseg = (count+max_seg_count-1)/max_seg_count;
+        int i;
+        unsigned int expected_ack_count = 0;
+        unsigned int ret = NO_ERROR;
+        for(i=0; i<nseg; i++){
+            start_move(
+                (stream & OP0_STREAM) ? MOVE_STREAM : ((i==0) ? MOVE_IMMEDIATE : MOVE_STRIDE),
+                MOVE_NONE,
+                (stream & RES_STREAM) ? MOVE_STREAM : MOVE_IMMEDIATE,
+                compression, (dst_rank == world.local_rank) ? RES_LOCAL : RES_REMOTE, 0,
+                (i!=(nseg-1)) ? max_seg_count : (count-i*max_seg_count), 
+                comm_offset, arcfg_offset, 
+                src_addr, 0, 0, 
+                max_seg_count, 0, 0,
+                0, 0, dst_rank, dst_tag
+            );
+            expected_ack_count++;
+            if(expected_ack_count > 2){
+                ret |= end_move();
+                expected_ack_count--;
+            }
+        }
+        for(i=0; i<expected_ack_count; i++){
             ret |= end_move();
-            expected_ack_count--;
-        }
-    }
-    for(i=0; i<expected_ack_count; i++){
-        ret |= end_move();
-    }
-    return ret;
->>>>>>> 3ccb0323
+        }
+        return ret;
+    }
 }
 
 //waits for a messages to come and move their contents in a buffer
@@ -413,61 +396,49 @@
     unsigned int compression,
     unsigned int buftype
 ) {
-<<<<<<< HEAD
     unsigned int stream = buftype & 0xff;
     unsigned int host = (buftype >> 8) & 0xff;
     //get count in bytes
     unsigned int bytes_count = Xil_In32(arcfg_offset)*count;
     if((bytes_count > max_eager_size) && (compression == NO_COMPRESSION) && (stream == NO_STREAM)){
+        //rendezvous without segmentation
         bool is_host = ((host & RES_HOST) != 0);
         rendezvous_send_addr(world.ranks[src_rank].session, dst_addr, is_host, count, src_tag);
         return rendezvous_get_completion(world.ranks[src_rank].session, dst_addr, is_host, count, src_tag);
     } else {
+        //Eager with segmentation
         //if ETH_COMPRESSED is set, also set OP1_COMPRESSED
         compression |= (compression & ETH_COMPRESSED) >> 2;
-        return move(
-            MOVE_NONE,
-            MOVE_ON_RECV,
-            (stream & RES_STREAM) ? MOVE_STREAM : MOVE_IMMEDIATE,
-            pack_flags(compression, RES_LOCAL, host),
-            0, count, comm_offset, arcfg_offset, 
-            0, 0, dst_addr, 0, 0, 0,
-            src_rank, src_tag, 0, (stream & RES_STREAM) ? src_tag : 0
-        );
-    }
-=======
-    //if ETH_COMPRESSED is set, also set OP1_COMPRESSED
-    compression |= (compression & ETH_COMPRESSED) >> 2;
-    //calculate max segment size in elements, from element size 
-    unsigned int max_seg_count = max_segment_size / Xil_In32(arcfg_offset);
-    //calculate number of segments required for this send
-    unsigned int nseg = (count+max_seg_count-1)/max_seg_count;
-    int i;
-    unsigned int expected_ack_count = 0;
-    unsigned int ret = NO_ERROR;
-    for(i=0; i<nseg; i++){
-        start_move(
-            MOVE_NONE,
-            MOVE_ON_RECV,
-            (stream & RES_STREAM) ? MOVE_STREAM : ((i==0) ? MOVE_IMMEDIATE : MOVE_STRIDE),
-            compression, RES_LOCAL, 0,
-            (i!=(nseg-1)) ? max_seg_count : (count-i*max_seg_count), 
-            comm_offset, arcfg_offset, 
-            0, 0, dst_addr, 
-            0, 0, max_seg_count,
-            src_rank, src_tag, 0, (stream & RES_STREAM) ? src_tag : 0
-        );
-        expected_ack_count++;
-        if(expected_ack_count > 2){
+        //calculate max segment size in elements, from element size 
+        unsigned int max_seg_count = max_segment_size / Xil_In32(arcfg_offset);
+        //calculate number of segments required for this send
+        unsigned int nseg = (count+max_seg_count-1)/max_seg_count;
+        int i;
+        unsigned int expected_ack_count = 0;
+        unsigned int ret = NO_ERROR;
+        for(i=0; i<nseg; i++){
+            start_move(
+                MOVE_NONE,
+                MOVE_ON_RECV,
+                (stream & RES_STREAM) ? MOVE_STREAM : ((i==0) ? MOVE_IMMEDIATE : MOVE_STRIDE),
+                compression, RES_LOCAL, 0,
+                (i!=(nseg-1)) ? max_seg_count : (count-i*max_seg_count), 
+                comm_offset, arcfg_offset, 
+                0, 0, dst_addr, 
+                0, 0, max_seg_count,
+                src_rank, src_tag, 0, (stream & RES_STREAM) ? src_tag : 0
+            );
+            expected_ack_count++;
+            if(expected_ack_count > 2){
+                ret |= end_move();
+                expected_ack_count--;
+            }
+        }
+        for(i=0; i<expected_ack_count; i++){
             ret |= end_move();
-            expected_ack_count--;
-        }
-    }
-    for(i=0; i<expected_ack_count; i++){
-        ret |= end_move();
-    }
-    return ret;
->>>>>>> 3ccb0323
+        }
+        return ret;
+    }
 }
 
 //iterates over rx buffers until match is found or a timeout expires
