
# /*******************************************************************************
#  Copyright (C) 2021 Xilinx, Inc
#
#  Licensed under the Apache License, Version 2.0 (the "License");
#  you may not use this file except in compliance with the License.
#  You may obtain a copy of the License at
#
#      http://www.apache.org/licenses/LICENSE-2.0
#
#  Unless required by applicable law or agreed to in writing, software
#  distributed under the License is distributed on an "AS IS" BASIS,
#  WITHOUT WARRANTIES OR CONDITIONS OF ANY KIND, either express or implied.
#  See the License for the specific language governing permissions and
#  limitations under the License.
#
# *******************************************************************************/

<<<<<<< HEAD
PERIPHERAL_IPS = hostctrl loopback reduce_ops hp_compression dummy_tcp_stack client_arbiter vadd_put call_probe cyt_adapter external_dma
=======
PERIPHERAL_IPS = hostctrl loopback reduce_ops hp_compression dummy_tcp_stack client_arbiter vadd_put call_probe cyt_dma_adapter external_dma dummy_cyt_rdma_stack tcp_session_handler
>>>>>>> c1591129
TARGET=ip
PLATFORM ?= xilinx_u280_xdma_201920_3
DEBUG ?= none
STACK_TYPE ?= UDP

ifeq (u250,$(findstring u250, $(PLATFORM)))
	FPGAPART=xcu250-figd2104-2L-e
else ifeq (u280,$(findstring u280, $(PLATFORM)))
	FPGAPART=xcu280-fsvh2892-2L-e
else ifeq (u55c,$(findstring u55c, $(PLATFORM)))
	FPGAPART=xcu55c-fsvh2892-2L-e
else ifeq (u200,$(findstring u200, $(PLATFORM)))
	FPGAPART=xcu200-fsgd2104-2-e
else ifeq (u50,$(findstring u50, $(PLATFORM)))
	FPGAPART=xcu50-fsvh2104-2-e
else
	$(error Unsupported PLATFORM)
endif

all: $(PERIPHERAL_IPS)

<<<<<<< HEAD
.PHONY: hostctrl loopback reduce_ops hp_compression dummy_tcp_stack client_arbiter vadd_put call_probe cyt_adapter external_dma
=======
.PHONY: hostctrl loopback reduce_ops hp_compression dummy_tcp_stack client_arbiter vadd_put call_probe cyt_dma_adapter external_dma dummy_cyt_rdma_stack tcp_session_handler
>>>>>>> c1591129

$(PERIPHERAL_IPS):
	$(MAKE) -C $@ DEVICE=$(FPGAPART) TARGET=$(TARGET) STACK_TYPE=$(STACK_TYPE)
<|MERGE_RESOLUTION|>--- conflicted
+++ resolved
@@ -1,52 +1,45 @@
-
-# /*******************************************************************************
-#  Copyright (C) 2021 Xilinx, Inc
-#
-#  Licensed under the Apache License, Version 2.0 (the "License");
-#  you may not use this file except in compliance with the License.
-#  You may obtain a copy of the License at
-#
-#      http://www.apache.org/licenses/LICENSE-2.0
-#
-#  Unless required by applicable law or agreed to in writing, software
-#  distributed under the License is distributed on an "AS IS" BASIS,
-#  WITHOUT WARRANTIES OR CONDITIONS OF ANY KIND, either express or implied.
-#  See the License for the specific language governing permissions and
-#  limitations under the License.
-#
-# *******************************************************************************/
-
-<<<<<<< HEAD
-PERIPHERAL_IPS = hostctrl loopback reduce_ops hp_compression dummy_tcp_stack client_arbiter vadd_put call_probe cyt_adapter external_dma
-=======
-PERIPHERAL_IPS = hostctrl loopback reduce_ops hp_compression dummy_tcp_stack client_arbiter vadd_put call_probe cyt_dma_adapter external_dma dummy_cyt_rdma_stack tcp_session_handler
->>>>>>> c1591129
-TARGET=ip
-PLATFORM ?= xilinx_u280_xdma_201920_3
-DEBUG ?= none
-STACK_TYPE ?= UDP
-
-ifeq (u250,$(findstring u250, $(PLATFORM)))
-	FPGAPART=xcu250-figd2104-2L-e
-else ifeq (u280,$(findstring u280, $(PLATFORM)))
-	FPGAPART=xcu280-fsvh2892-2L-e
-else ifeq (u55c,$(findstring u55c, $(PLATFORM)))
-	FPGAPART=xcu55c-fsvh2892-2L-e
-else ifeq (u200,$(findstring u200, $(PLATFORM)))
-	FPGAPART=xcu200-fsgd2104-2-e
-else ifeq (u50,$(findstring u50, $(PLATFORM)))
-	FPGAPART=xcu50-fsvh2104-2-e
-else
-	$(error Unsupported PLATFORM)
-endif
-
-all: $(PERIPHERAL_IPS)
-
-<<<<<<< HEAD
-.PHONY: hostctrl loopback reduce_ops hp_compression dummy_tcp_stack client_arbiter vadd_put call_probe cyt_adapter external_dma
-=======
-.PHONY: hostctrl loopback reduce_ops hp_compression dummy_tcp_stack client_arbiter vadd_put call_probe cyt_dma_adapter external_dma dummy_cyt_rdma_stack tcp_session_handler
->>>>>>> c1591129
-
-$(PERIPHERAL_IPS):
-	$(MAKE) -C $@ DEVICE=$(FPGAPART) TARGET=$(TARGET) STACK_TYPE=$(STACK_TYPE)
+
+# /*******************************************************************************
+#  Copyright (C) 2021 Xilinx, Inc
+#
+#  Licensed under the Apache License, Version 2.0 (the "License");
+#  you may not use this file except in compliance with the License.
+#  You may obtain a copy of the License at
+#
+#      http://www.apache.org/licenses/LICENSE-2.0
+#
+#  Unless required by applicable law or agreed to in writing, software
+#  distributed under the License is distributed on an "AS IS" BASIS,
+#  WITHOUT WARRANTIES OR CONDITIONS OF ANY KIND, either express or implied.
+#  See the License for the specific language governing permissions and
+#  limitations under the License.
+#
+# *******************************************************************************/
+
+PERIPHERAL_IPS = hostctrl loopback reduce_ops hp_compression dummy_tcp_stack client_arbiter vadd_put call_probe cyt_adapter external_dma dummy_cyt_rdma_stack tcp_session_handler
+TARGET=ip
+PLATFORM ?= xilinx_u280_xdma_201920_3
+DEBUG ?= none
+STACK_TYPE ?= UDP
+
+ifeq (u250,$(findstring u250, $(PLATFORM)))
+	FPGAPART=xcu250-figd2104-2L-e
+else ifeq (u280,$(findstring u280, $(PLATFORM)))
+	FPGAPART=xcu280-fsvh2892-2L-e
+else ifeq (u55c,$(findstring u55c, $(PLATFORM)))
+	FPGAPART=xcu55c-fsvh2892-2L-e
+else ifeq (u200,$(findstring u200, $(PLATFORM)))
+	FPGAPART=xcu200-fsgd2104-2-e
+else ifeq (u50,$(findstring u50, $(PLATFORM)))
+	FPGAPART=xcu50-fsvh2104-2-e
+else
+	$(error Unsupported PLATFORM)
+endif
+
+all: $(PERIPHERAL_IPS)
+
+
+.PHONY: hostctrl loopback reduce_ops hp_compression dummy_tcp_stack client_arbiter vadd_put call_probe cyt_adapter external_dma dummy_cyt_rdma_stack tcp_session_handler
+
+$(PERIPHERAL_IPS):
+	$(MAKE) -C $@ DEVICE=$(FPGAPART) TARGET=$(TARGET) STACK_TYPE=$(STACK_TYPE)